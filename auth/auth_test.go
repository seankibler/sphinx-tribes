package auth

import (
<<<<<<< HEAD
	"bytes"
	"encoding/hex"
	"errors"
=======
	"fmt"
>>>>>>> 537ac93e
	"strings"
	"testing"

	btcec "github.com/btcsuite/btcd/btcec/v2"
	btcecdsa "github.com/btcsuite/btcd/btcec/v2/ecdsa"
	"github.com/btcsuite/btcd/chaincfg/chainhash"
	"github.com/stakwork/sphinx-tribes/config"
	"github.com/stretchr/testify/assert"
)

// Mock configuration for testing
var testConfig = struct {
	SuperAdmins []string
}{
	SuperAdmins: []string{"admin1", "admin2", "admin3"},
}

func TestAdminCheck(t *testing.T) {
	t.Setenv("SUPER_ADMINS", strings.Join(testConfig.SuperAdmins, ","))

	tests := []struct {
		name     string
		pubkey   interface{}
		expected bool
	}{
		{
			name:     "Valid super admin pubkey",
			pubkey:   "admin1",
			expected: true,
		},
		{
			name:     "Invalid super admin pubkey",
			pubkey:   "notAnAdmin",
			expected: false,
		},
		{
			name:     "Empty pubkey",
			pubkey:   "",
			expected: false,
		},
		{
			name:     "Empty SuperAdmins list",
			pubkey:   "admin1",
			expected: false,
		},
		{
			name:     "Pubkey is a substring of a super admin pubkey",
			pubkey:   "admin",
			expected: false,
		},
		{
			name:     "Pubkey is a super admin pubkey with additional characters",
			pubkey:   "admin1extra",
			expected: false,
		},
		{
			name:     "Null or nil pubkey",
			pubkey:   nil,
			expected: false,
		},
		{
			name:     "Non-string pubkey",
			pubkey:   12345,
			expected: false,
		},
		{
			name:     "Large list of super admin pubkeys",
			pubkey:   "admin1",
			expected: true,
		},
		{
			name:     "Large pubkey",
			pubkey:   "averylongpubkeythatisnotinlist",
			expected: false,
		},
		{
			name:     "Special characters in pubkey",
			pubkey:   "!@#$%^&*()",
			expected: false,
		},
		{
			name:     "Case sensitivity",
			pubkey:   "ADMIN1",
			expected: false,
		},
		{
			name:     "Duplicate entries in SuperAdmins",
			pubkey:   "admin1",
			expected: true,
		},
		{
			name:     "Whitespace in pubkey",
			pubkey:   " admin1 ",
			expected: false,
		},
		{
			name:     "Mixed data types in SuperAdmins",
			pubkey:   "admin1",
			expected: true,
		},
	}

	// Temporarily set SuperAdmins to an empty list for the specific test case
	originalSuperAdmins := testConfig.SuperAdmins
	defer func() { testConfig.SuperAdmins = originalSuperAdmins }()

	for _, tt := range tests {
		t.Run(tt.name, func(t *testing.T) {
			if tt.name == "Empty SuperAdmins list" {
				config.SuperAdmins = []string{}
			} else {
				config.SuperAdmins = originalSuperAdmins
			}

			var result bool
			switch v := tt.pubkey.(type) {
			case string:
				result = AdminCheck(v)
			default:
				result = false
			}

			assert.Equal(t, tt.expected, result)
		})
	}
}

// Mock function to be tested
func TestIsFreePass(t *testing.T) {
	t.Setenv("SUPER_ADMINS", "")
	tests := []struct {
		name             string
		superAdmins      []string
		adminDevFreePass string
		adminStrings     string
		expected         bool
	}{
		{
			name:             "Single SuperAdmin with FreePass",
			superAdmins:      []string{"freepass"},
			adminDevFreePass: "freepass",
			adminStrings:     "non-empty",
			expected:         true,
		},
		{
			name:             "Empty AdminStrings",
			superAdmins:      []string{"admin"},
			adminDevFreePass: "freepass",
			adminStrings:     "",
			expected:         true,
		},
		{
			name:             "Both Conditions Met",
			superAdmins:      []string{"freepass"},
			adminDevFreePass: "freepass",
			adminStrings:     "",
			expected:         true,
		},
		{
			name:             "Multiple SuperAdmins",
			superAdmins:      []string{"freepass", "admin2"},
			adminDevFreePass: "freepass",
			adminStrings:     "non-empty",
			expected:         false,
		},
		{
			name:             "Empty SuperAdmins List",
			superAdmins:      []string{},
			adminDevFreePass: "freepass",
			adminStrings:     "non-empty",
			expected:         false,
		},
		{
			name:             "Empty SuperAdmins and Empty AdminStrings",
			superAdmins:      []string{},
			adminDevFreePass: "freepass",
			adminStrings:     "",
			expected:         true,
		},
		{
			name:             "Null SuperAdmins",
			superAdmins:      nil,
			adminDevFreePass: "freepass",
			adminStrings:     "non-empty",
			expected:         false,
		},
		{
			name:             "Null AdminStrings",
			superAdmins:      []string{"admin"},
			adminDevFreePass: "freepass",
			adminStrings:     "",
			expected:         true,
		},
		{
			name:             "SuperAdmin with Different FreePass",
			superAdmins:      []string{"admin"},
			adminDevFreePass: "freepass",
			adminStrings:     "non-empty",
			expected:         false,
		},
		{
			name:             "SuperAdmin with Empty String",
			superAdmins:      []string{""},
			adminDevFreePass: "freepass",
			adminStrings:     "non-empty",
			expected:         false,
		},
		{
			name:             "Large SuperAdmins List",
			superAdmins:      make([]string, 1000),
			adminDevFreePass: "freepass",
			adminStrings:     "non-empty",
			expected:         false,
		},
		{
			name:             "SuperAdmin with Null FreePass",
			superAdmins:      []string{"freepass"},
			adminDevFreePass: "",
			adminStrings:     "non-empty",
			expected:         false,
		},
		{
			name:             "AdminDevFreePass as Empty String",
			superAdmins:      []string{"freepass"},
			adminDevFreePass: "",
			adminStrings:     "non-empty",
			expected:         false,
		},
	}

	for _, tt := range tests {
		t.Run(tt.name, func(t *testing.T) {
			config.SuperAdmins = tt.superAdmins
			config.AdminDevFreePass = tt.adminDevFreePass
			config.AdminStrings = tt.adminStrings

			result := IsFreePass()
			assert.Equal(t, tt.expected, result)
		})
	}
}

<<<<<<< HEAD
func TestVerifyAndExtract(t *testing.T) {

	privKey, err := btcec.NewPrivateKey()
	assert.NoError(t, err)

	createValidSignature := func(msg []byte) []byte {
		signedMsg := append(signedMsgPrefix, msg...)
		digest := chainhash.DoubleHashB(signedMsg)
		sig, err := btcecdsa.SignCompact(privKey, digest, true)
		assert.NoError(t, err)
		return sig
	}

	expectedPubKeyHex := hex.EncodeToString(privKey.PubKey().SerializeCompressed())

	tests := []struct {
		name          string
		msg           []byte
		sig           []byte
		expectedKey   string
		expectedValid bool
		expectedErr   error
	}{
		{
			name:          "Valid signature and message",
			msg:           []byte("test message"),
			sig:           createValidSignature([]byte("test message")),
			expectedKey:   expectedPubKeyHex,
			expectedValid: true,
			expectedErr:   nil,
		},
		{
			name:          "Empty message",
			msg:           []byte{},
			sig:           createValidSignature([]byte{}),
			expectedKey:   expectedPubKeyHex,
			expectedValid: true,
			expectedErr:   nil,
		},
		{
			name:          "Nil signature",
			msg:           []byte("test message"),
			sig:           nil,
			expectedKey:   "",
			expectedValid: false,
			expectedErr:   errors.New("bad"),
		},
		{
			name:          "Nil message",
			msg:           nil,
			sig:           createValidSignature([]byte("test message")),
			expectedKey:   "",
			expectedValid: false,
			expectedErr:   errors.New("bad"),
		},
		{
			name:          "Both nil inputs",
			msg:           nil,
			sig:           nil,
			expectedKey:   "",
			expectedValid: false,
			expectedErr:   errors.New("bad"),
		},
		{
			name:          "Empty signature",
			msg:           []byte("test message"),
			sig:           []byte{},
			expectedKey:   "",
			expectedValid: false,
			expectedErr:   errors.New("invalid compact signature size"),
		},
		{
			name:          "Invalid signature format",
			msg:           []byte("test message"),
			sig:           []byte{0xFF, 0xFF},
			expectedKey:   "",
			expectedValid: false,
			expectedErr:   errors.New("invalid compact signature size"),
		},
		{
			name:          "Corrupted signature",
			msg:           []byte("test message"),
			sig:           append(createValidSignature([]byte("test message")), byte(0x00)),
			expectedKey:   "",
			expectedValid: false,
			expectedErr:   errors.New("invalid compact signature size"),
		},
		{
			name:          "Large message",
			msg:           bytes.Repeat([]byte("a"), 1000),
			sig:           createValidSignature(bytes.Repeat([]byte("a"), 1000)),
			expectedKey:   expectedPubKeyHex,
			expectedValid: true,
			expectedErr:   nil,
		},
		{
			name:          "Special characters in message",
			msg:           []byte("!@#$%^&*()_+{}:|<>?"),
			sig:           createValidSignature([]byte("!@#$%^&*()_+{}:|<>?")),
			expectedKey:   expectedPubKeyHex,
			expectedValid: true,
			expectedErr:   nil,
		},
		{
			name:          "UTF-8 characters in message",
			msg:           []byte("Hello, 世界"),
			sig:           createValidSignature([]byte("Hello, 世界")),
			expectedKey:   expectedPubKeyHex,
			expectedValid: true,
			expectedErr:   nil,
		},
		{
			name:          "Message with null bytes",
			msg:           []byte("test\x00message"),
			sig:           createValidSignature([]byte("test\x00message")),
			expectedKey:   expectedPubKeyHex,
			expectedValid: true,
			expectedErr:   nil,
		},
		{
			name:          "Message with only whitespace",
			msg:           []byte("   "),
			sig:           createValidSignature([]byte("   ")),
			expectedKey:   expectedPubKeyHex,
			expectedValid: true,
			expectedErr:   nil,
		},
		{
			name:          "Maximum length message",
			msg:           bytes.Repeat([]byte("x"), 1<<20),
			sig:           createValidSignature(bytes.Repeat([]byte("x"), 1<<20)),
			expectedKey:   expectedPubKeyHex,
			expectedValid: true,
			expectedErr:   nil,
		},
		{
			name:          "Binary data in message",
			msg:           []byte{0x00, 0x01, 0x02, 0x03, 0xFF},
			sig:           createValidSignature([]byte{0x00, 0x01, 0x02, 0x03, 0xFF}),
			expectedKey:   expectedPubKeyHex,
			expectedValid: true,
			expectedErr:   nil,
=======
func generateLargePayload() map[string]interface{} {
	payload := make(map[string]interface{})
	for i := 0; i < 1000; i++ {
		payload[fmt.Sprintf("key%d", i)] = fmt.Sprintf("value%d", i)
	}
	return payload
}

func TestEncodeJwt(t *testing.T) {

	config.InitConfig()
	InitJwt()

	tests := []struct {
		name        string
		publicKey   string
		payload     interface{}
		expectError bool
	}{
		{
			name:        "Valid Public Key and Payload",
			publicKey:   "validPublicKey",
			payload:     map[string]interface{}{"user": "testUser"},
			expectError: false,
		},
		{
			name:        "Valid Public Key with Minimal Payload",
			publicKey:   "validPublicKey",
			payload:     map[string]interface{}{"id": 1},
			expectError: false,
		},
		{
			name:        "Empty Payload",
			publicKey:   "validPublicKey",
			payload:     map[string]interface{}{},
			expectError: false,
		},
		{
			name:        "Maximum Size Payload",
			publicKey:   "validPublicKey",
			payload:     generateLargePayload(),
			expectError: false,
		},
		{
			name:        "Boundary Public Key Length",
			publicKey:   "a",
			payload:     map[string]interface{}{"user": "testUser"},
			expectError: false,
		},
		{
			name:        "Invalid Public Key",
			publicKey:   "invalidPublicKey!",
			payload:     map[string]interface{}{"user": "testUser"},
			expectError: true,
		},
		{
			name:        "Null Public Key",
			publicKey:   "",
			payload:     map[string]interface{}{"user": "testUser"},
			expectError: true,
		},
		{
			name:        "Expired Payload",
			publicKey:   "validPublicKey",
			payload:     map[string]interface{}{"exp": -1},
			expectError: false,
		},
		{
			name:        "Future Expiration Date",
			publicKey:   "validPublicKey",
			payload:     map[string]interface{}{"exp": 9999999999},
			expectError: false,
		},
		{
			name:        "Payload with Special Characters",
			publicKey:   "validPublicKey",
			payload:     map[string]interface{}{"emoji": "😀"},
			expectError: false,
		},
		{
			name:        "Payload with Reserved JWT Claims",
			publicKey:   "validPublicKey",
			payload:     map[string]interface{}{"iss": "issuer", "sub": "subject"},
			expectError: false,
		},
		{
			name:        "Payload with Mixed Data Types",
			publicKey:   "validPublicKey",
			payload:     map[string]interface{}{"string": "value", "number": 123, "boolean": true},
			expectError: false,
>>>>>>> 537ac93e
		},
	}

	for _, tt := range tests {
		t.Run(tt.name, func(t *testing.T) {
<<<<<<< HEAD
			pubKeyHex, valid, err := VerifyAndExtract(tt.msg, tt.sig)

			if tt.expectedErr != nil {
				assert.Error(t, err)
				assert.Equal(t, tt.expectedErr.Error(), err.Error())
			} else {
				assert.NoError(t, err)
			}

			assert.Equal(t, tt.expectedValid, valid)

			if tt.expectedKey != "" {
				assert.Equal(t, tt.expectedKey, pubKeyHex)
			}

			if tt.msg != nil && tt.sig != nil && err == nil {
				assert.True(t, bytes.HasPrefix(append(signedMsgPrefix, tt.msg...), signedMsgPrefix))
			}

			if valid && err == nil {
				_, err := hex.DecodeString(pubKeyHex)
				assert.NoError(t, err, "Public key should be valid hex")

				if tt.sig != nil {
					assert.Equal(t, 65, len(tt.sig),
						"Valid signature should be 65 bytes (64 bytes signature + 1 byte recovery ID)")
				}
=======
			jwt, err := EncodeJwt(tt.publicKey)
			if tt.expectError {
				assert.Error(t, err)
			} else {
				assert.NoError(t, err)
				assert.NotEmpty(t, jwt)
>>>>>>> 537ac93e
			}
		})
	}
}<|MERGE_RESOLUTION|>--- conflicted
+++ resolved
@@ -1,13 +1,10 @@
 package auth
 
 import (
-<<<<<<< HEAD
 	"bytes"
 	"encoding/hex"
 	"errors"
-=======
 	"fmt"
->>>>>>> 537ac93e
 	"strings"
 	"testing"
 
@@ -250,7 +247,112 @@
 	}
 }
 
-<<<<<<< HEAD
+func generateLargePayload() map[string]interface{} {
+	payload := make(map[string]interface{})
+	for i := 0; i < 1000; i++ {
+		payload[fmt.Sprintf("key%d", i)] = fmt.Sprintf("value%d", i)
+	}
+	return payload
+}
+
+func TestEncodeJwt(t *testing.T) {
+
+	config.InitConfig()
+	InitJwt()
+
+	tests := []struct {
+		name        string
+		publicKey   string
+		payload     interface{}
+		expectError bool
+	}{
+		{
+			name:        "Valid Public Key and Payload",
+			publicKey:   "validPublicKey",
+			payload:     map[string]interface{}{"user": "testUser"},
+			expectError: false,
+		},
+		{
+			name:        "Valid Public Key with Minimal Payload",
+			publicKey:   "validPublicKey",
+			payload:     map[string]interface{}{"id": 1},
+			expectError: false,
+		},
+		{
+			name:        "Empty Payload",
+			publicKey:   "validPublicKey",
+			payload:     map[string]interface{}{},
+			expectError: false,
+		},
+		{
+			name:        "Maximum Size Payload",
+			publicKey:   "validPublicKey",
+			payload:     generateLargePayload(),
+			expectError: false,
+		},
+		{
+			name:        "Boundary Public Key Length",
+			publicKey:   "a",
+			payload:     map[string]interface{}{"user": "testUser"},
+			expectError: false,
+		},
+		{
+			name:        "Invalid Public Key",
+			publicKey:   "invalidPublicKey!",
+			payload:     map[string]interface{}{"user": "testUser"},
+			expectError: true,
+		},
+		{
+			name:        "Null Public Key",
+			publicKey:   "",
+			payload:     map[string]interface{}{"user": "testUser"},
+			expectError: true,
+		},
+		{
+			name:        "Expired Payload",
+			publicKey:   "validPublicKey",
+			payload:     map[string]interface{}{"exp": -1},
+			expectError: false,
+		},
+		{
+			name:        "Future Expiration Date",
+			publicKey:   "validPublicKey",
+			payload:     map[string]interface{}{"exp": 9999999999},
+			expectError: false,
+		},
+		{
+			name:        "Payload with Special Characters",
+			publicKey:   "validPublicKey",
+			payload:     map[string]interface{}{"emoji": "😀"},
+			expectError: false,
+		},
+		{
+			name:        "Payload with Reserved JWT Claims",
+			publicKey:   "validPublicKey",
+			payload:     map[string]interface{}{"iss": "issuer", "sub": "subject"},
+			expectError: false,
+		},
+		{
+			name:        "Payload with Mixed Data Types",
+			publicKey:   "validPublicKey",
+			payload:     map[string]interface{}{"string": "value", "number": 123, "boolean": true},
+			expectError: false,
+		},
+	}
+
+	for _, tt := range tests {
+		t.Run(tt.name, func(t *testing.T) {
+			jwt, err := EncodeJwt(tt.publicKey)
+			if tt.expectError {
+				assert.Error(t, err)
+			} else {
+				assert.NoError(t, err)
+				assert.NotEmpty(t, jwt)
+			}
+		})
+	}
+}
+
 func TestVerifyAndExtract(t *testing.T) {
 
 	privKey, err := btcec.NewPrivateKey()
@@ -393,104 +495,11 @@
 			expectedKey:   expectedPubKeyHex,
 			expectedValid: true,
 			expectedErr:   nil,
-=======
-func generateLargePayload() map[string]interface{} {
-	payload := make(map[string]interface{})
-	for i := 0; i < 1000; i++ {
-		payload[fmt.Sprintf("key%d", i)] = fmt.Sprintf("value%d", i)
-	}
-	return payload
-}
-
-func TestEncodeJwt(t *testing.T) {
-
-	config.InitConfig()
-	InitJwt()
-
-	tests := []struct {
-		name        string
-		publicKey   string
-		payload     interface{}
-		expectError bool
-	}{
-		{
-			name:        "Valid Public Key and Payload",
-			publicKey:   "validPublicKey",
-			payload:     map[string]interface{}{"user": "testUser"},
-			expectError: false,
-		},
-		{
-			name:        "Valid Public Key with Minimal Payload",
-			publicKey:   "validPublicKey",
-			payload:     map[string]interface{}{"id": 1},
-			expectError: false,
-		},
-		{
-			name:        "Empty Payload",
-			publicKey:   "validPublicKey",
-			payload:     map[string]interface{}{},
-			expectError: false,
-		},
-		{
-			name:        "Maximum Size Payload",
-			publicKey:   "validPublicKey",
-			payload:     generateLargePayload(),
-			expectError: false,
-		},
-		{
-			name:        "Boundary Public Key Length",
-			publicKey:   "a",
-			payload:     map[string]interface{}{"user": "testUser"},
-			expectError: false,
-		},
-		{
-			name:        "Invalid Public Key",
-			publicKey:   "invalidPublicKey!",
-			payload:     map[string]interface{}{"user": "testUser"},
-			expectError: true,
-		},
-		{
-			name:        "Null Public Key",
-			publicKey:   "",
-			payload:     map[string]interface{}{"user": "testUser"},
-			expectError: true,
-		},
-		{
-			name:        "Expired Payload",
-			publicKey:   "validPublicKey",
-			payload:     map[string]interface{}{"exp": -1},
-			expectError: false,
-		},
-		{
-			name:        "Future Expiration Date",
-			publicKey:   "validPublicKey",
-			payload:     map[string]interface{}{"exp": 9999999999},
-			expectError: false,
-		},
-		{
-			name:        "Payload with Special Characters",
-			publicKey:   "validPublicKey",
-			payload:     map[string]interface{}{"emoji": "😀"},
-			expectError: false,
-		},
-		{
-			name:        "Payload with Reserved JWT Claims",
-			publicKey:   "validPublicKey",
-			payload:     map[string]interface{}{"iss": "issuer", "sub": "subject"},
-			expectError: false,
-		},
-		{
-			name:        "Payload with Mixed Data Types",
-			publicKey:   "validPublicKey",
-			payload:     map[string]interface{}{"string": "value", "number": 123, "boolean": true},
-			expectError: false,
->>>>>>> 537ac93e
 		},
 	}
 
 	for _, tt := range tests {
 		t.Run(tt.name, func(t *testing.T) {
-<<<<<<< HEAD
 			pubKeyHex, valid, err := VerifyAndExtract(tt.msg, tt.sig)
 
 			if tt.expectedErr != nil {
@@ -518,14 +527,6 @@
 					assert.Equal(t, 65, len(tt.sig),
 						"Valid signature should be 65 bytes (64 bytes signature + 1 byte recovery ID)")
 				}
-=======
-			jwt, err := EncodeJwt(tt.publicKey)
-			if tt.expectError {
-				assert.Error(t, err)
-			} else {
-				assert.NoError(t, err)
-				assert.NotEmpty(t, jwt)
->>>>>>> 537ac93e
 			}
 		})
 	}
