import { EuiText } from '@elastic/eui';
import React from 'react';
import styled from 'styled-components';
import { colors } from '../colors';

const ButtonSet = (props) => {
  const color = colors['light'];
  return (
    <ButtonSetContainer
      style={{
        ...props.ButtonSetContainerStyle
      }}
<<<<<<< HEAD
      color={color}>
      <ButtonContainer onClick={props?.githubShareAction} color={color}>
=======
    >
      <ButtonContainer onClick={props?.githubShareAction}>
>>>>>>> 997b2069
        <EuiText className="ButtonText">Github Ticket</EuiText>
        <div className="ImageContainer">
          <img
            className="buttonImage"
            src={'/static/github_ticket.svg'}
            alt={''}
            height={'14px'}
            width={'14px'}
          />
        </div>
      </ButtonContainer>
      <ButtonContainer topMargin={'16px'} onClick={props.copyURLAction} color={color}>
        <EuiText className="ButtonText">{props.copyStatus}</EuiText>
        <div className="ImageContainer">
          <img
            className="buttonImage"
            src={'/static/copy_link.svg'}
            alt={''}
            height={'10px'}
            width={'20px'}
          />
        </div>
      </ButtonContainer>
      <ButtonContainer topMargin={'16px'} onClick={props.twitterAction} color={color}>
        <EuiText className="ButtonText">Share to Twitter</EuiText>
        <div className="ImageContainer">
          <img
            className="buttonImage"
            src={'/static/share_with_twitter.svg'}
            alt={''}
            height={'15px'}
            width={'19px'}
          />
        </div>
      </ButtonContainer>
    </ButtonSetContainer>
  );
};

export default ButtonSet;

interface styledColor {
  color?: any;
}

interface ButtonContainerProps extends styledColor {
  topMargin?: string;
}

const ButtonSetContainer = styled.div`
  display: flex;
  flex-direction: column;
  padding-left: 36px;
  padding-top: 39px;
`;

const ButtonContainer = styled.div<ButtonContainerProps>`
  width: 220px;
  height: 48px;
  display: flex;
  align-items: center;
  justify-content: center;
  margin-top: ${(p) => p?.topMargin};
  background: ${(p) => p?.color && p?.color.pureWhite};
  border: 1px solid ${(p) => p?.color && p?.color.grayish.G600};
  border-radius: 30px;
  user-select: none;
  .ImageContainer {
    position: absolute;
    min-height: 48px;
    min-width: 48px;
    right: 37px;
    display: flex;
    align-items: center;
    justify-content: center;
  }
  .buttonImage {
    filter: brightness(0) saturate(100%) invert(85%) sepia(10%) saturate(180%) hue-rotate(162deg)
      brightness(87%) contrast(83%);
  }
  :hover {
    border: 1px solid ${(p) => p?.color && p?.color.grayish.G300};
  }
  :active {
    border: 1px solid ${(p) => p?.color && p?.color.grayish.G100};
    .buttonImage {
      filter: brightness(0) saturate(100%) invert(22%) sepia(5%) saturate(563%) hue-rotate(161deg)
        brightness(91%) contrast(86%);
    }
  }
  .ButtonText {
    font-family: 'Barlow';
    font-style: normal;
    font-weight: 500;
    font-size: 14px;
    line-height: 17px;
    color: ${(p) => p?.color && p?.color.grayish.G50};
  }
`;<|MERGE_RESOLUTION|>--- conflicted
+++ resolved
@@ -10,19 +10,14 @@
       style={{
         ...props.ButtonSetContainerStyle
       }}
-<<<<<<< HEAD
       color={color}>
       <ButtonContainer onClick={props?.githubShareAction} color={color}>
-=======
-    >
-      <ButtonContainer onClick={props?.githubShareAction}>
->>>>>>> 997b2069
         <EuiText className="ButtonText">Github Ticket</EuiText>
         <div className="ImageContainer">
           <img
             className="buttonImage"
             src={'/static/github_ticket.svg'}
-            alt={''}
+            alt={'github_ticket'}
             height={'14px'}
             width={'14px'}
           />
@@ -34,7 +29,7 @@
           <img
             className="buttonImage"
             src={'/static/copy_link.svg'}
-            alt={''}
+            alt={'copy_link'}
             height={'10px'}
             width={'20px'}
           />
@@ -46,7 +41,7 @@
           <img
             className="buttonImage"
             src={'/static/share_with_twitter.svg'}
-            alt={''}
+            alt={'twitter'}
             height={'15px'}
             width={'19px'}
           />
