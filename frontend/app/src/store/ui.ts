--- conflicted
+++ resolved
@@ -1,244 +1,3 @@
-<<<<<<< HEAD
-import { makeAutoObservable } from 'mobx';
-import { persist } from 'mobx-persist';
-import { Extras } from '../components/form/inputs/widgets/interfaces';
-import tags from '../tribes/tags';
-import { mainStore } from './main';
-import { getUserAvatarPlaceholder } from './lib';
-
-export type EuiSelectableOptionCheckedType = 'on' | 'off' | undefined;
-export interface EuiSelectableOption {
-  label: string;
-  checked?: EuiSelectableOptionCheckedType;
-}
-
-const tagLabels = Object.keys(tags);
-const initialTags = tagLabels.map((label: any) => ({ label }) as EuiSelectableOption);
-
-export interface MeInfo {
-  id?: number;
-  pubkey: string;
-  uuid?: string;
-  owner_pubkey?: string;
-  owner_route_hint?: string; 
-  photo_url: string;
-  alias: string;
-  img?: string;
-  owner_alias?: string;
-  github_issues?: any[];
-  route_hint: string;
-  contact_key: string;
-  price_to_meet: number;
-  jwt: string;
-  tribe_jwt: string;
-  url: string;
-  description: string;
-  verification_signature: string;
-  twitter_confirmed?: boolean;
-  extras: Extras;
-  isSuperAdmin: boolean;
-  websocketToken?: string;
-}
-
-export type MeData = MeInfo | null;
-
-class UiStore {
-  ready = false;
-
-  constructor() {
-    makeAutoObservable(this);
-  }
-
-  setReady(ready: boolean) {
-    this.ready = ready;
-  }
-
-  tags: EuiSelectableOption[] = initialTags;
-  setTags(t: EuiSelectableOption[]) {
-    this.tags = t;
-  }
-
-  searchText = '';
-  setSearchText(s: string) {
-    this.searchText = s.toLowerCase();
-  }
-
-  usdToSatsExchangeRate = 0;
-  setUsdToSatsExchangeRate(n: number) {
-    this.usdToSatsExchangeRate = n;
-  }
-
-  editMe = false;
-  setEditMe(b: boolean) {
-    this.editMe = b;
-  }
-
-  peoplePageNumber = 1;
-  setPeoplePageNumber(n: number) {
-    this.peoplePageNumber = n;
-  }
-
-  peoplePostsPageNumber = 1;
-  setPeoplePostsPageNumber(n: number) {
-    this.peoplePostsPageNumber = n;
-  }
-
-  peopleBountiesPageNumber = 1;
-  setPeopleBountiesPageNumber(n: number) {
-    this.peopleBountiesPageNumber = n;
-  }
-
-  peopleOffersPageNumber = 1;
-  setPeopleOffersPageNumber(n: number) {
-    this.peopleOffersPageNumber = n;
-  }
-
-  tribesPageNumber = 1;
-  setTribesPageNumber(n: number) {
-    this.tribesPageNumber = n;
-  }
-
-  selectedPerson = 0;
-  setSelectedPerson(n: number | undefined) {
-    if (n) this.selectedPerson = n;
-    mainStore.getPersonById(n || 0);
-  }
-
-  bountyPerson = 0;
-  setBountyPerson(n: number | undefined) {
-    if (n) this.bountyPerson = n;
-  }
-
-  // this is for animations, if you deselect as a component is fading out,
-  // it empties and looks broke for a second
-  selectingPerson = 0;
-  setSelectingPerson(n: number | undefined) {
-    if (n) this.selectingPerson = n;
-  }
-
-  selectedBot = '';
-  setSelectedBot(n: string) {
-    this.selectedBot = n;
-  }
-
-  // this is for animations, if you deselect as a component is fading out,
-  // it empties and looks broke for a second
-  selectingBot = '';
-  setSelectingBot(n: string) {
-    this.selectingBot = n;
-  }
-
-  toasts: any = [];
-  setToasts(n: any) {
-    this.toasts = n;
-  }
-
-  personViewOpenTab = '';
-  setPersonViewOpenTab(s: string) {
-    this.personViewOpenTab = s;
-  }
-
-  lastGithubRepo = '';
-  setLastGithubRepo(s: string) {
-    this.lastGithubRepo = s;
-  }
-
-  torFormBodyQR = '';
-  setTorFormBodyQR(s: string) {
-    this.torFormBodyQR = s;
-  }
-
-  openGithubIssues: any = [];
-  setOpenGithubIssues(a: any) {
-    this.openGithubIssues = a;
-  }
-
-  badgeList: any = [];
-  setBadgeList(a: any) {
-    this.badgeList = a;
-  }
-
-  language = '';
-  setLanguage(s: string) {
-    this.language = s;
-  }
-
-  websocketToken = '';
-  setWebsocketToken(s: string) {
-    this.websocketToken = s;
-  }
-
-  @persist('object') _meInfo: MeData = null;
-
-  get meInfo() {
-    const response: MeData =
-      this._meInfo && this._meInfo.owner_pubkey
-        ? {
-            ...this._meInfo,
-            img: this._meInfo.img || getUserAvatarPlaceholder(this._meInfo.owner_pubkey)
-          }
-        : null;
-    return response;
-  }
-
-  set meInfo(data: MeData) {
-    this._meInfo = data;
-  }
-
-  setMeInfo(t: MeData) {
-    if (t) {
-      if (t.photo_url && !t.img) t.img = t.photo_url;
-      if (!t.owner_alias) t.owner_alias = t.alias;
-      if (!t.owner_pubkey) t.owner_pubkey = t.pubkey;
-    }
-    this.meInfo = t;
-  }
-
-  @persist('object') connection_string = '';
-  setConnectionString(code: string) {
-    this.connection_string = code;
-  }
-
-  showSignIn = false;
-  setShowSignIn(b: boolean) {
-    this.showSignIn = b;
-  }
-}
-
-export const emptyMeData: MeData = {
-  pubkey: '',
-  alias: '',
-  route_hint: '',
-  contact_key: '',
-  price_to_meet: 0,
-  photo_url: '',
-  url: '',
-  jwt: '',
-  tribe_jwt: '',
-  description: '',
-  verification_signature: '',
-  extras: {},
-  isSuperAdmin: false
-};
-
-export const emptyMeInfo: MeInfo = {
-  pubkey: '',
-  alias: '',
-  route_hint: '',
-  contact_key: '',
-  price_to_meet: 0,
-  photo_url: '',
-  url: '',
-  jwt: '',
-  tribe_jwt: '',
-  description: '',
-  verification_signature: '',
-  extras: {},
-  isSuperAdmin: false
-};
-
-export const uiStore = new UiStore();
-=======
 import { makeAutoObservable } from 'mobx';
 import { persist } from 'mobx-persist';
 import { Extras } from '../components/form/inputs/widgets/interfaces';
@@ -476,5 +235,4 @@
   isSuperAdmin: false
 };
 
-export const uiStore = new UiStore();
->>>>>>> e18c417a
+export const uiStore = new UiStore();