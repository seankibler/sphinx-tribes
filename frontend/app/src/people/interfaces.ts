--- conflicted
+++ resolved
@@ -1,4 +1,3 @@
-<<<<<<< HEAD
 import React from 'react';
 import { Extras } from '../components/form/inputs/widgets/interfaces';
 import { Person, PersonBounty } from '../store/main';
@@ -406,6 +405,9 @@
 export interface DeleteTicketModalProps {
   closeModal: () => void;
   confirmDelete: () => void;
+  text?: string;
+  imgUrl?: string;
+  userDelete?: boolean;
 }
 
 export interface OfferViewProps {
@@ -421,428 +423,4 @@
 
 export interface RenderWidgetsProps {
   widget: any;
-}
-=======
-import React from 'react';
-import { Extras } from '../components/form/inputs/widgets/interfaces';
-import { Person, PersonBounty } from '../store/main';
-import { MeData } from '../store/ui';
-import { Widget } from './main/types';
-
-export interface AuthProps {
-  style?: React.CSSProperties;
-  onSuccess?: () => void;
-}
-
-export interface BountyModalProps {
-  basePath: string;
-}
-
-export interface FocusViewProps {
-  goBack?: () => void;
-  config: { [key: string]: any };
-  selectedIndex: number;
-  canEdit?: boolean;
-  person: any;
-  personBody?: any;
-  buttonsOnBottom?: boolean;
-  formHeader?: JSX.Element;
-  manualGoBackOnly?: boolean;
-  isFirstTimeScreen?: boolean;
-  fromBountyPage?: boolean;
-  newDesign?: boolean;
-  setIsModalSideButton?: boolean;
-  ReCallBounties?: () => Promise<void>;
-  onSuccess?: () => void;
-  extraModalFunction?: () => void;
-  deleteExtraFunction?: () => void;
-  style?: React.CSSProperties;
-  setIsExtraStyle?: any;
-  bounty?: PersonBounty[];
-}
-
-export interface PeopleMobileeHeaderProps {
-  goBack: () => void;
-  canEdit: boolean;
-  logout: () => void;
-  onEdit: () => void;
-}
-
-export interface UserInfoProps {
-  setShowSupport: (boolean) => void;
-}
-
-export interface CodingLanguageLabel {
-  label: string;
-  value: string;
-}
-export interface BountiesProps {
-  price: number;
-  sessionLength: string;
-  priceMin: number;
-  priceMax: number;
-  codingLanguage: Array<CodingLanguageLabel>;
-  title: string;
-  person: Person;
-  onPanelClick: () => void;
-  created?: number;
-  ticketUrl?: string;
-  loomEmbedUrl?: string;
-  org_uuid?: string;
-  description?: any;
-  isPaid: boolean;
-  widget?: any;
-  assignee?: Person;
-  name?: string;
-  uuid?: string;
-  img?: string;
-}
-
-export interface BadgesProps {
-  person?: Person;
-  txid?: string;
-  color?: string;
-}
-
-export interface ConnectCardProps {
-  person: Person | MeData | undefined;
-  dismiss: () => void;
-  modalStyle?: React.CSSProperties;
-  visible: boolean;
-  created?: number;
-  dismissConnectModal?: () => void;
-}
-
-export interface LoomViewProps {
-  loomEmbedUrl?: string;
-  onChange?: (string) => void;
-  readOnly?: boolean;
-  style: React.CSSProperties;
-  setIsVideo?: (any) => void;
-  name?: string;
-  onBlur?: () => void;
-  onFocus?: () => void;
-}
-
-export interface NameTagProps {
-  owner_alias: string;
-  owner_pubkey: string;
-  img: string;
-  created?: number;
-  id: number;
-  style?: React.CSSProperties;
-  widget: any;
-  iconSize?: number;
-  textSize?: number;
-  isPaid?: boolean;
-  ticket_url?: string;
-  loomEmbedUrl?: string;
-  org_img?: string;
-  org_name?: string;
-  org_uuid?: string;
-}
-
-export interface NoneSpaceProps {
-  banner?: boolean;
-  style: React.CSSProperties;
-  img: string;
-  text: string;
-  sub?: string;
-  buttonText1?: string;
-  buttonText?: string;
-  buttonText2?: string;
-  Button?: JSX.Element | boolean;
-  buttonIcon?: string;
-  small?: boolean;
-  action?: () => void;
-  action1?: () => void;
-  action2?: () => void;
-}
-
-export interface PageLoadProps {
-  show: boolean;
-  style?: React.CSSProperties;
-  noAnimate?: boolean;
-}
-
-export interface NoResultProps {
-  loading: boolean;
-}
-
-export interface PaidBountiesProps {
-  onPanelClick: () => void;
-  title: string;
-  codingLanguage: Array<CodingLanguageLabel>;
-  priceMax: number;
-  priceMin: number;
-  price: number;
-  sessionLength: string;
-  assignee: Person;
-  description: string;
-  owner_alias: string;
-  owner_pubkey: string;
-  org_uuid?: string;
-  img: string;
-  id: number;
-  widget: any;
-  created: number;
-  name?: string;
-}
-
-export interface QRProps {
-  type?: string;
-  size: number;
-  value: string;
-  style?: React.CSSProperties;
-}
-
-export interface QRBarProps {
-  simple?: boolean;
-  value: string;
-  style?: React.CSSProperties;
-}
-
-export interface StartUpModalProps {
-  closeModal: () => void;
-  dataObject: string;
-  buttonColor: string;
-}
-
-export interface SvgMaskProps {
-  svgStyle: React.CSSProperties;
-  width: string;
-  height: string;
-  src: string;
-  size: string;
-  bgcolor: string;
-}
-
-export interface PersonProps extends Person {
-  hideActions: boolean;
-  small: boolean;
-  id: number;
-  img: string;
-  selected: boolean;
-  select: (id: number, unique_name: string, owner_pubkey: string) => void;
-  owner_alias: string;
-  owner_pubkey: string;
-  unique_name: string;
-  squeeze: boolean;
-  description: string;
-}
-
-export interface GithubStatusPillProps {
-  status?: string;
-  assignee?: Person;
-  style?: React.CSSProperties;
-}
-
-export interface WantedSummaryProps {
-  description: any;
-  priceMin: number;
-  ticket_url: string;
-  person: any;
-  created?: number | undefined;
-  repo: string;
-  issue: string;
-  price: number;
-  type: string;
-  tribe: string;
-  paid: boolean;
-  badgeRecipient: string;
-  loomEmbedUrl: string;
-  coding_languages: string[];
-  estimated_session_length: string;
-  assignee: Person;
-  fromBountyPage: string;
-  wanted_type: string;
-  one_sentence_summary: string;
-  github_description: string;
-  show: boolean;
-  setIsModalSideButton: (any) => void;
-  setIsExtraStyle: (any) => void;
-  formSubmit: (any, close?: boolean) => void;
-  title: string;
-  org_uuid?: string;
-  id?: number;
-  owner_id?: string;
-}
-
-export interface CodingBountiesProps {
-  deliverables?: string;
-  description: any;
-  ticket_url: string;
-  assignee: Person;
-  created?: number;
-  titleString: string;
-  nametag: JSX.Element;
-  labels?: Array<CodingLanguageLabel>;
-  person: Person;
-  setIsPaidStatusPopOver?: (boolean) => void;
-  creatorStep: number;
-  paid: boolean;
-  tribe: string;
-  saving?: string;
-  isPaidStatusPopOver: boolean;
-  isPaidStatusBadgeInfo: boolean;
-  awardDetails: any;
-  isAssigned: boolean;
-  dataValue: { [key: string]: any };
-  assigneeValue: boolean;
-  assignedPerson: Person;
-  changeAssignedPerson: () => void;
-  sendToRedirect: (string) => void;
-  handleCopyUrl: () => void;
-  isCopied: boolean;
-  setExtrasPropertyAndSave: (string, boolean) => void;
-  setIsModalSideButton: (boolean) => void;
-  replitLink: string;
-  assigneeHandlerOpen: () => void;
-  setCreatorStep: (number) => void;
-  setIsExtraStyle: (any) => void;
-  awards: { [key: string]: any };
-  setExtrasPropertyAndSaveMultiple: (string, any) => void;
-  handleAssigneeDetails: (any) => void;
-  peopleList: Person[];
-  setIsPaidStatusBadgeInfo: (any) => void;
-  bountyPrice: number;
-  selectedAward: string;
-  handleAwards: (any) => void;
-  repo: string;
-  issue: string;
-  isMarkPaidSaved: boolean;
-  setAwardDetails: (any) => void;
-  setBountyPrice: (any) => void;
-  owner_idURL: string;
-  createdURL: string;
-  editAction?: (any) => void;
-  deletingState?: boolean;
-  deleteAction?: (any) => void;
-  priceMin?: number;
-  priceMax?: number;
-  price?: number;
-  estimated_session_length?: string;
-  loomEmbedUrl?: string;
-  extraModalFunction?: () => void;
-  commitment_fee?: number;
-  bounty_expires?: string;
-  org_uuid?: string;
-  id?: number;
-}
-
-export interface CodingViewProps extends WantedSummaryProps {
-  // paid?: boolean;
-  // price?: number;
-  // description?: string;
-  // estimated_session_length?: string;
-  // loomEmbedUrl?: string;
-  // tribe?: string;
-  titleString: string;
-  labels?: Array<CodingLanguageLabel>;
-  envHeight?: string;
-  ticketUrl?: string;
-  assignee: Person;
-  assigneeLabel?: { [key: string]: any };
-  nametag?: JSX.Element;
-  actionButtons?: boolean | JSX.Element;
-  status?: string;
-  handleCopyUrl?: () => void;
-  isCopied?: boolean;
-  // owner_id: string;
-}
-
-export interface AddToFavoritesProps {
-  tribe: string | undefined;
-}
-
-export interface WantedViewsProps {
-  description: string;
-  priceMin: number;
-  priceMax: number;
-  price?: number;
-  person: any;
-  created?: number;
-  ticketUrl?: string;
-  gallery?: any;
-  assignee?: Person;
-  estimated_session_length?: string;
-  loomEmbedUrl?: string;
-  showModal?: () => void;
-  setDeletePayload?: (boolean) => void;
-  key?: string;
-  setExtrasPropertyAndSave?: (any) => void;
-  saving?: boolean;
-  labels?: Array<CodingLanguageLabel>;
-  isClosed?: boolean;
-  onPanelClick: () => void;
-  status?: string;
-  isCodingTask?: boolean;
-  show?: string | boolean;
-  paid?: boolean;
-  isMine?: boolean;
-  titleString: string | JSX.Element | JSX.Element[];
-  bounty_expires?: string;
-  commitment_fee?: number;
-  name?: string;
-  img?: string;
-  org_uuid?: string;
-}
-
-export interface WantedViews2Props extends WantedViewsProps {
-  one_sentence_summary?: string;
-  title?: string;
-  issue?: string;
-  repo?: string;
-  type?: string;
-  coding_languages?: any;
-  fromBountyPage?: boolean;
-}
-
-export interface AboutViewProps {
-  price_to_meet?: number;
-  extras?: Extras;
-  twitter_confirmed?: boolean;
-  owner_pubkey?: string;
-  description?: string;
-  canEdit?: boolean;
-}
-
-export interface BlogViewProps {
-  title: string;
-  markdown: string;
-  gallery: string;
-  created: number;
-}
-
-export interface BountyHeaderProps {
-  selectedWidget: Widget;
-  scrollValue: boolean;
-  onChangeStatus: (number) => void;
-  onChangeLanguage: (number) => void;
-  checkboxIdToSelectedMap: any;
-  checkboxIdToSelectedMapLanguage: any;
-}
-
-export interface DeleteTicketModalProps {
-  closeModal: () => void;
-  confirmDelete: () => void;
-  text?: string;
-  imgUrl?: string;
-  userDelete?: boolean;
-}
-
-export interface OfferViewProps {
-  gallery: [{ [key: string]: string }];
-  title: string;
-  description: any;
-  price: number;
-  person: Person;
-  created: number;
-  type: string;
-  content: string;
-}
-
-export interface RenderWidgetsProps {
-  widget: any;
-}
->>>>>>> fce23212
+}