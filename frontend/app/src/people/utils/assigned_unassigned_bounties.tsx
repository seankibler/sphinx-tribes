import { EuiText } from '@elastic/eui';
import React, { useState } from 'react';
import styled from 'styled-components';
import { colors } from '../../colors';
import BountyDescription from '../../sphinxUI/bounty_description';
import BountyPrice from '../../sphinxUI/bounty_price';
import BountyProfileView from '../../sphinxUI/bounty_profile_view';
import IconButton from '../../sphinxUI/icon_button';
import StartUpModal from './start_up_modal';
import ConnectCard from '../utils/connectCard';
import { useStores } from '../../store';

const Bounties = (props) => {
  const {
    assignee,
    price,
    sessionLength,
    priceMin,
    priceMax,
    codingLanguage,
    title,
    person,
    onPanelClick
  } = props;

  const color = colors['light'];
  const [openStartUpModel, setOpenStartUpModel] = useState<boolean>(false);
  const closeModal = () => setOpenStartUpModel(false);
  const showModal = () => setOpenStartUpModel(true);
  const [openConnectModal, setConnectModal] = useState<boolean>(false);
  const closeConnectModal = () => setConnectModal(false);
  const showConnectModal = () => setConnectModal(true);

  const { ui } = useStores();
  return (
    <>
      {{ ...assignee }.owner_alias ? (
        <BountyContainer
          onClick={onPanelClick}
          assignedBackgroundImage={'url("/static/assigned_bounty_bg.svg")'}
<<<<<<< HEAD
          color={color}>
=======
          color={color}
        >
>>>>>>> 7f6b8ebb
          <div className="BountyDescriptionContainer">
            <BountyDescription
              {...person}
              {...props}
              title={title}
              codingLanguage={codingLanguage}
            />
          </div>
          <div className="BountyPriceContainer">
            <BountyPrice
              priceMin={priceMin}
              priceMax={priceMax}
              price={price}
              sessionLength={sessionLength}
              style={{
                minWidth: '213px',
                maxWidth: '213px',
                borderRight: `1px solid ${color.primaryColor.P200}`
              }}
            />
            <BountyProfileView
              assignee={assignee}
              status={'ASSIGNED'}
              canViewProfile={true}
              statusStyle={{
                width: '55px',
                height: '16px',
                background: color.statusAssigned
              }}
            />
          </div>
        </BountyContainer>
      ) : (
        <BountyContainer color={color}>
          <DescriptionPriceContainer unAssignedBackgroundImage='url("/static/unassigned_bounty_bg.svg")'>
            <div style={{ display: 'flex', flexDirection: 'row' }} onClick={onPanelClick}>
              <BountyDescription
                {...person}
                {...props}
                title={title}
                codingLanguage={codingLanguage}
              />
              <BountyPrice
                priceMin={priceMin}
                priceMax={priceMax}
                price={price}
                sessionLength={sessionLength}
                style={{
                  borderLeft: `1px solid ${color.grayish.G700}`,
                  maxWidth: '245px',
                  minWidth: '245px'
                }}
              />
            </div>
            <UnassignedPersonProfile
              unassigned_border={color.grayish.G300}
              grayish_G200={color.grayish.G200}
            >
              <div className="UnassignedPersonContainer">
                <img src="/static/unassigned_profile.svg" alt="" height={'100%'} width={'100%'} />
              </div>
              <div className="UnassignedPersonalDetailContainer">
                <EuiText className="ProfileText">Do your skills match?</EuiText>
                <IconButton
                  text={'I can help'}
                  endingIcon={'arrow_forward'}
                  width={166}
                  height={48}
                  style={{ marginTop: 20 }}
                  onClick={(e) => {
                    if (ui.meInfo) {
                      showConnectModal();
                      e.stopPropagation();
                    } else {
                      e.stopPropagation();
                      showModal();
                    }
                  }}
                  color="primary"
                  hoverColor={color.button_secondary.hover}
                  activeColor={color.button_secondary.active}
                  shadowColor={color.button_secondary.shadow}
                  iconSize={'16px'}
                  iconStyle={{
                    top: '17px',
                    right: '14px'
                  }}
                  textStyle={{
                    width: '108px',
                    display: 'flex',
                    justifyContent: 'flex-start',
                    fontFamily: 'Barlow'
                  }}
                />
              </div>
            </UnassignedPersonProfile>
          </DescriptionPriceContainer>
        </BountyContainer>
      )}
      {openStartUpModel && (
        <StartUpModal closeModal={closeModal} dataObject={'getWork'} buttonColor={'primary'} />
      )}
      <ConnectCard
        dismiss={() => closeConnectModal()}
        modalStyle={{ top: -64, height: 'calc(100% + 64px)' }}
        person={person}
        visible={openConnectModal}
      />
    </>
  );
};

export default Bounties;

interface containerProps {
  unAssignedBackgroundImage?: string;
  assignedBackgroundImage?: string;
  unassigned_border?: string;
  grayish_G200?: string;
  color?: any;
}

const BountyContainer = styled.div<containerProps>`
  display: flex;
  flex-direction: row;
  width: 1100px !important;
  font-family: Barlow;
  height: 160px;
  background: transparent;
  background: ${(p) => (p.assignedBackgroundImage ? p.assignedBackgroundImage : '')};
  background-repeat: no-repeat;
  background-size: cover;
<<<<<<< HEAD
  border: ${(p) => (p.assignedBackgroundImage ? `2px solid ${p.color.grayish.G950}` : '')};
  border-radius: 10px;
=======
  border: ${(p) => (p.assignedBackgroundImage ? '2px solid transparent' : '')};
>>>>>>> 7f6b8ebb
  .BountyDescriptionContainer {
    min-width: 553px;
    max-width: 553px;
  }
  .BountyPriceContainer {
    display: flex;
    flex-direction: row;
    width: 545px;
  }

  :hover {
    border: ${(p) => (p?.assignedBackgroundImage ? `2px solid ${p.color.borderGreen2}` : '')};
    border-radius: ${(p) => (p.assignedBackgroundImage ? '10px' : '')};
  }
`;

const DescriptionPriceContainer = styled.div<containerProps>`
  display: flex;
  flex-direction: row;
  width: 758px;
  min-height: 160px !important;
  height: 100%;
  background: ${(p) => (p.unAssignedBackgroundImage ? p.unAssignedBackgroundImage : '')};
  background-repeat: no-repeat;
  background-size: cover;

  :hover {
    background: url('static/unassigned_bounty_hover_bg.svg');
  }
<<<<<<< HEAD
  :active {
    background: url('static/unassigned_bounty_active_bg.svg');
  }
=======
>>>>>>> 7f6b8ebb
`;

const UnassignedPersonProfile = styled.div<containerProps>`
  min-width: 336px;
  min-height: 160px;
  background-image: url("data:image/svg+xml,%3csvg width='100%25' height='100%25' xmlns='http://www.w3.org/2000/svg'%3e%3crect width='100%25' height='100%25' fill='none' rx='10' ry='10' stroke='%23B0B7BCFF' stroke-width='3' stroke-dasharray='4' stroke-dashoffset='0' stroke-linecap='butt'/%3e%3c/svg%3e");
  border-radius: 10px;
  display: flex;
  padding-top: 32px;
  padding-left: 37px;
  .UnassignedPersonContainer {
    display: flex;
    justify-content: center;
    align-items: center;
    height: 80px;
    width: 80px;
    border-radius: 50%;
    margin-top: 5px;
  }
  .UnassignedPersonalDetailContainer {
    display: flex;
    flex-direction: column;
    align-items: center;
    margin-left: 25px;
    margin-bottom: 2px;
  }
  .ProfileText {
    font-size: 15px;
    font-weight: 500;
    font-family: Barlow;
    color: ${(p) => (p.grayish_G200 ? p.grayish_G200 : '')};
    margin-bottom: -13px;
    line-height: 18px;
    display: flex;
    align-items: center;
  }
`;<|MERGE_RESOLUTION|>--- conflicted
+++ resolved
@@ -38,12 +38,7 @@
         <BountyContainer
           onClick={onPanelClick}
           assignedBackgroundImage={'url("/static/assigned_bounty_bg.svg")'}
-<<<<<<< HEAD
           color={color}>
-=======
-          color={color}
-        >
->>>>>>> 7f6b8ebb
           <div className="BountyDescriptionContainer">
             <BountyDescription
               {...person}
@@ -176,12 +171,8 @@
   background: ${(p) => (p.assignedBackgroundImage ? p.assignedBackgroundImage : '')};
   background-repeat: no-repeat;
   background-size: cover;
-<<<<<<< HEAD
   border: ${(p) => (p.assignedBackgroundImage ? `2px solid ${p.color.grayish.G950}` : '')};
   border-radius: 10px;
-=======
-  border: ${(p) => (p.assignedBackgroundImage ? '2px solid transparent' : '')};
->>>>>>> 7f6b8ebb
   .BountyDescriptionContainer {
     min-width: 553px;
     max-width: 553px;
@@ -211,12 +202,9 @@
   :hover {
     background: url('static/unassigned_bounty_hover_bg.svg');
   }
-<<<<<<< HEAD
   :active {
     background: url('static/unassigned_bounty_active_bg.svg');
   }
-=======
->>>>>>> 7f6b8ebb
 `;
 
 const UnassignedPersonProfile = styled.div<containerProps>`
