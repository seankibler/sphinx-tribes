--- conflicted
+++ resolved
@@ -102,12 +102,8 @@
 
         main.setLnAuth({ encode: '', k1: '' });
         main.setLnToken(res.jwt);
-<<<<<<< HEAD
         ui.setMeInfo({ ...res.user, jwt: res.jwt, tribe_jwt: res.jwt });
-=======
-        ui.setMeInfo({ ...res.user, jwt: res.jwt });
         ui.setSelectedPerson(res.id);
->>>>>>> 6c43f3ea
       }
     }
   };
