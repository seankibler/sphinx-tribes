--- conflicted
+++ resolved
@@ -31,7 +31,7 @@
 
   return React.useMemo(() => new URLSearchParams(search), [search]);
 }
-<<<<<<< HEAD
+
 const StartUpWorkerModelData = {
   getWork: [
     { img: '/static/badges/work_blue1.svg', step: 'STEP 1', heading: 'Get Sphinx' },
@@ -46,10 +46,7 @@
   ]
 };
 export default function BodyComponent() {
-=======
-
-export default function BodyComponent({ selectedWidget }) {
->>>>>>> 0e95ac09
+
   const { main, ui } = useStores();
   const [loading, setLoading] = useState(true);
   const [showDropdown, setShowDropdown] = useState(false);
