--- conflicted
+++ resolved
@@ -379,12 +379,8 @@
             flexDirection: 'column',
             alignItems: 'center',
             height: '100%'
-<<<<<<< HEAD
-          }}>
-=======
           }}
         >
->>>>>>> 0b4ee356
           <WidgetSwitchViewer
             onPanelClick={(person, item) => {
               history.replace({
@@ -641,12 +637,7 @@
               justifyContent: 'flex-start',
               alignItems: 'flex-start',
               padding: '0px 20px 20px 20px'
-<<<<<<< HEAD
             }}>
-=======
-            }}
-          >
->>>>>>> 0b4ee356
             <PageLoadSpinner show={loadingTop} />
             {listContent}
             <PageLoadSpinner noAnimate show={loadingBottom} />
@@ -730,12 +721,8 @@
                       });
                     }
                   }
-<<<<<<< HEAD
-            }>
-=======
             }
           >
->>>>>>> 0b4ee356
             <FocusedView
               ReCallBounties={ReCallBounties}
               person={publicFocusPerson}
@@ -811,16 +798,12 @@
               setFocusIndex(-1);
               // if (selectedWidget === 'about') switchWidgets('badges');
             }}
-<<<<<<< HEAD
             bigCloseImageStyle={{
               top: '-18px',
               right: '-18px',
               background: '#000',
               borderRadius: '50%'
             }}>
-=======
-          >
->>>>>>> 0b4ee356
             <FocusedView
               newDesign={true}
               person={person}
