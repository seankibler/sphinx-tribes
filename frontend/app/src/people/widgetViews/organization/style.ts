--- conflicted
+++ resolved
@@ -1,522 +1,520 @@
-import styled from 'styled-components';
-import { Button } from 'components/common';
-
-export const ModalTitle = styled.h3`
-  font-size: 1.2rem;
-`;
-
-export const CheckUl = styled.ul`
-  list-style: none;
-  padding: 0;
-  margin-bottom: 20px;
-`;
-
-export const CheckLi = styled.li`
-  display: flex;
-  flex-direction: row;
-  align-items: center;
-  padding: 0px;
-  margin-bottom: 10px;
-`;
-
-export const Check = styled.input`
-  width: 20px;
-  height: 20px;
-  border-radius: 5px;
-  padding: 0px;
-  margin-right: 10px;
-`;
-
-export const CheckLabel = styled.label`
-  padding: 0px;
-  margin: 0px;
-`;
-
-export const ViewBounty = styled.p`
-  padding: 0px;
-  margin: 0px;
-  cursor: pointer;
-  font-size: 0.9rem;
-  color: green;
-  font-size: bold;
-`;
-
-export const Container = styled.div`
-  width: 100%;
-  min-height: 100%;
-  background: white;
-  z-index: 100;
-`;
-
-export const HeadWrap = styled.div`
-  display: flex;
-  align-items: center;
-  padding: 25px 10px;
-  padding-right: 40px;
-  border-bottom: 1px solid #ebedef;
-  @media only screen and (max-width: 800px) {
-    padding: 15px 0px;
-  }
-  @media only screen and (max-width: 700px) {
-    padding: 12px 0px;
-  }
-  @media only screen and (max-width: 500px) {
-    padding: 0px;
-    padding-bottom: 15px;
-    flex-direction: column;
-    align-items: start;
-    padding: 20px 30px;
-  }
-`;
-
-export const HeadNameWrap = styled.div`
-  display: flex;
-  align-items: center;
-  @media only screen and (max-width: 500px) {
-    margin-bottom: 20px;
-  }
-`;
-
-export const OrgImg = styled.img`
-  width: 48px;
-  height: 48px;
-  border-radius: 50%;
-  margin-left: 20px;
-  @media only screen and (max-width: 700px) {
-    width: 42px;
-    height: 42px;
-  }
-  @media only screen and (max-width: 500px) {
-    width: 38px;
-    height: 38px;
-  }
-  @media only screen and (max-width: 470px) {
-    width: 35px;
-    height: 35px;
-  }
-`;
-
-export const OrgName = styled.h3`
-  padding: 0px;
-  margin: 0px;
-  font-size: 1.5rem;
-  color: #3c3f41;
-  margin-left: 25px;
-  font-weight: 700;
-  margin-left: 20px;
-  @media only screen and (max-width: 800px) {
-    font-size: 1.05rem;
-  }
-  @media only screen and (max-width: 700px) {
-    font-size: 1rem;
-  }
-  @media only screen and (max-width: 600px) {
-    font-size: 0.9rem;
-  }
-  @media only screen and (max-width: 470px) {
-    font-size: 0.8rem;
-  }
-`;
-
-export const HeadButtonWrap = styled.div<{ forSmallScreen: boolean }>`
-  margin-left: auto;
-  display: flex;
-  flex-direction: row;
-  gap: 15px;
-  @media only screen and (max-width: 700px) {
-    gap: 10px;
-    margin-left: auto;
-  }
-  @media only screen and (max-width: 500px) {
-    gap: 8px;
-    margin-left: 0px;
-    width: 100vw;
-    margin-left: ${(p: any) => (p.forSmallScreen ? '50px' : '0px')};
-    flex-wrap: wrap;
-    display: flex;
-  }
-  @media only screen and (max-width: 470px) {
-    gap: 6px;
-  }
-`;
-
-export const DetailsWrap = styled.div`
-  width: 100%;
-  min-height: 100%;
-  padding: 0px 20px;
-`;
-
-export const ActionWrap = styled.div`
-  display: flex;
-  align-items: center;
-  padding-right: 40px;
-  border-bottom: 1px solid #ebedef;
-  box-shadow: 0px 1px 2px 0px rgba(0, 0, 0, 0.15);
-  @media only screen and (max-width: 700px) {
-    padding: 25px 0px;
-  }
-  @media only screen and (max-width: 500px) {
-    flex-direction: column;
-    width: 100%;
-    padding: 20px 30px;
-  }
-`;
-
-export const BudgetWrap = styled.div`
-  padding: 25px 60px;
-  width: 55%;
-  display: flex;
-  flex-direction: column;
-  @media only screen and (max-width: 700px) {
-    width: 100%;
-    padding: 22px 0px;
-  }
-  @media only screen and (max-width: 500px) {
-    width: 100%;
-    padding: 20px 0px;
-    padding-top: 0;
-  }
-`;
-
-export const NoBudgetWrap = styled.div`
-  display: flex;
-  flex-direction: row;
-  align-items: center;
-  width: 100%;
-  border: 1px solid #ebedef;
-`;
-
-export const ViewBudgetWrap = styled.div`
-  display: flex;
-  flex-direction: column;
-  width: 100%;
-`;
-
-export const ViewBudgetTextWrap = styled.div`
-  display: flex;
-  width: 100%;
-  align-items: center;
-  margin-top: 12px;
-`;
-
-export const BudgetSmall = styled.h6`
-  padding: 0px;
-  font-size: 0.8rem;
-  color: #8e969c;
-  @media only screen and (max-width: 500px) {
-    font-size: 0.75rem;
-  }
-`;
-
-export const BudgetSmallHead = styled.h6`
-  padding: 0px;
-  font-size: 0.625rem;
-  color: #8e969c;
-  margin: 0;
-`;
-
-export const Budget = styled.h4`
-  color: #3c3f41;
-  font-size: 1.0625rem;
-  font-weight: 600;
-
-  &.budget-small {
-    border-left: 1px solid #ebedef;
-    padding-left: 22px;
-    margin-left: 22px;
-  }
-
-  @media only screen and (max-width: 500px) {
-    font-size: 1rem;
-  }
-`;
-
-export const Grey = styled.span`
-  color: #8e969c;
-  font-weight: 400;
-`;
-
-export const NoBudgetText = styled.p`
-  font-size: 0.85rem;
-  padding: 0px;
-  margin: 0px;
-  color: #8e969c;
-  width: 90%;
-  margin-left: auto;
-`;
-
-export const UserWrap = styled.div`
-  display: flex;
-  flex-direction: column;
-  background-color: rgb(240, 241, 243);
-  @media only screen and (max-width: 700px) {
-    width: 100%;
-    padding: 20px 0px;
-  }
-  @media only screen and (max-width: 500px) {
-    padding: 20px 0px;
-  }
-`;
-
-export const UsersHeadWrap = styled.div`
-  display: flex;
-  align-items: center;
-  width: 100%;
-  padding: 20px 60px;
-  padding-right: 40px;
-  border-bottom: 1px solid #dde1e5;
-  @media only screen and (max-width: 500px) {
-    width: 100%;
-    padding: 0 30px;
-    padding-bottom: 20px;
-  }
-`;
-
-export const UsersHeader = styled.h4`
-  font-size: 0.8125rem;
-  font-weight: 700;
-  padding: 0;
-  margin: 0;
-  color: #3c3f41;
-  @media only screen and (max-width: 500px) {
-    font-size: 0.8rem;
-    margin-right: 55%;
-  }
-`;
-
-export const UsersList = styled.div`
-  padding: 0 60px;
-  padding-right: 40px;
-  border-bottom: 1px solid #dde1e5;
-
-  @media only screen and (max-width: 500px) {
-    width: 100%;
-    padding: 0 30px;
-  }
-`;
-
-export const UserImage = styled.img`
-  width: 40px;
-  height: 40px;
-  border-radius: 50%;
-`;
-
-export const User = styled.div`
-  padding: 15px 0px;
-  border-bottom: 1px solid #ebedef;
-  display: flex;
-  align-items: center;
-  @media only screen and (max-width: 500px) {
-    padding: 10px 0px;
-    width: 100%;
-  }
-`;
-
-export const UserDetails = styled.div`
-  display: flex;
-  flex-direction: column;
-  margin-left: 2%;
-  width: 30%;
-  @media only screen and (max-width: 500px) {
-    width: 60%;
-    margin-left: 5%;
-  }
-`;
-
-export const UserName = styled.p`
-  padding: 0px;
-  margin: 0px;
-  font-size: 0.9375rem;
-  text-transform: capitalize;
-  font-weight: 600;
-  white-space: nowrap;
-  overflow: hidden;
-  text-overflow: ellipsis;
-  width: 100%;
-  color: #3c3f41;
-`;
-
-export const UserPubkey = styled.p`
-  padding: 0px;
-  margin: 0px;
-  font-size: 0.75rem;
-  white-space: nowrap;
-  overflow: hidden;
-  text-overflow: ellipsis;
-  width: 100%;
-  color: #5f6368;
-`;
-
-export const UserAction = styled.div`
-  display: flex;
-  align-items: center;
-  margin-left: auto;
-`;
-
-export const ActionBtn = styled.button`
-  border: 0px;
-  padding: 0px;
-`;
-
-export const IconWrap = styled.div`
-  :first-child {
-    margin-right: 40px;
-    @media only screen and (max-width: 700px) {
-      margin-right: 20px;
-    }
-    @media only screen and (max-width: 500px) {
-      margin-right: 8px;
-    }
-  }
-`;
-
-export const HeadButton = styled(Button)`
-  border-radius: 5px;
-`;
-
-<<<<<<< HEAD
-export const ImgText = styled.h3`
-  color: #b0b7bc;
-  text-align: center;
-  font-family: 'Barlow';
-  font-size: 1.875rem;
-  font-style: normal;
-  font-weight: 800;
-  line-height: 1.0625rem;
-  letter-spacing: 0.01875rem;
-  text-transform: uppercase;
-  opacity: 0.5;
-  margin-bottom: 0;
-`;
-
-export const ImgDashContainer = styled.div`
-  width: 8.875rem;
-  height: 8.875rem;
-  border-radius: 50%;
-  display: flex;
-  justify-content: center;
-  align-items: center;
-  border: 1px dashed #d0d5d8;
-  padding: 0.5rem;
-  position: relative;
-`;
-
-export const UploadImageContainer = styled.div`
-  display: flex;
-  align-items: center;
-  justify-content: center;
-  width: 2.37756rem;
-  height: 2.37756rem;
-  position: absolute;
-  bottom: 0;
-  right: 0;
-  cursor: pointer;
-`;
-
-export const ImgContainer = styled.div`
-  width: 7.875rem;
-  height: 7.875rem;
-  border-radius: 50%;
-  display: flex;
-  justify-content: center;
-  align-items: center;
-  background-color: #ebedf1;
-`;
-
-export const SelectedImg = styled.img`
-  width: 7.875rem;
-  height: 7.875rem;
-  border-radius: 50%;
-  object-fit: cover;
-`;
-
-export const ImgTextContainer = styled.div`
-  display: flex;
-  justify-content: center;
-  align-items: center;
-  flex-direction: column;
-  margin-top: 1rem;
-`;
-
-export const InputFile = styled.input`
-  display: none;
-`;
-
-export const ImgInstructionText = styled.p`
-  color: #5f6368;
-  text-align: center;
-  font-family: 'Roboto';
-  font-size: 0.8125rem;
-  font-style: normal;
-  font-weight: 400;
-  line-height: 1.0625rem;
-  letter-spacing: 0.00813rem;
-  margin-bottom: 0;
-`;
-
-export const ImgInstructionSpan = styled.span`
-  color: #618aff;
-  cursor: pointer;
-`;
-
-export const ImgDetailInfo = styled.p`
-  color: #b0b7bc;
-  text-align: center;
-  font-family: 'Roboto';
-  font-size: 0.625rem;
-  font-style: normal;
-  font-weight: 400;
-  line-height: 1.125rem;
-  margin-bottom: 0;
-  margin-top: 1rem;
-`;
-
-export const OrgInputContainer = styled.div`
-  width: 16rem;
-  display: flex;
-  flex-direction: column;
-  @media only screen and (max-width: 500px) {
-    width: 100%;
-    margin-top: 1rem;
-  }
-`;
-
-export const OrgLabel = styled.label`
-  color: #5f6368;
-  font-family: 'Barlow';
-  font-size: 0.8125rem;
-  font-style: normal;
-  font-weight: 500;
-  /* line-height: 2.1875rem; */
-  margin-bottom: 0.75rem;
-`;
-
-export const OrgInput = styled.input`
-  padding: 0.5rem 1rem;
-  border-radius: 0.375rem;
-  border: 2px solid #82b4ff;
-  outline: none;
-  caret-color: #618aff;
-  color: #3c3f41;
-  font-family: 'Barlow';
-  font-size: 0.9375rem;
-  font-style: normal;
-  font-weight: 500;
-  line-height: 2.1875rem;
-  width: 100%;
-
-  ::placeholder {
-    color: #b0b7bc;
-    font-family: 'Barlow';
-    font-size: 0.9375rem;
-    font-style: normal;
-    font-weight: 400;
-    line-height: 2.1875rem;
-  }
-=======
-export const RouteHintText = styled.p`
-  font-size: 0.9rem;
-  text-align: center;
-  color: #9157f6;
->>>>>>> cb145583
-`;
+import styled from 'styled-components';
+import { Button } from 'components/common';
+
+export const ModalTitle = styled.h3`
+  font-size: 1.2rem;
+`;
+
+export const CheckUl = styled.ul`
+  list-style: none;
+  padding: 0;
+  margin-bottom: 20px;
+`;
+
+export const CheckLi = styled.li`
+  display: flex;
+  flex-direction: row;
+  align-items: center;
+  padding: 0px;
+  margin-bottom: 10px;
+`;
+
+export const Check = styled.input`
+  width: 20px;
+  height: 20px;
+  border-radius: 5px;
+  padding: 0px;
+  margin-right: 10px;
+`;
+
+export const CheckLabel = styled.label`
+  padding: 0px;
+  margin: 0px;
+`;
+
+export const ViewBounty = styled.p`
+  padding: 0px;
+  margin: 0px;
+  cursor: pointer;
+  font-size: 0.9rem;
+  color: green;
+  font-size: bold;
+`;
+
+export const Container = styled.div`
+  width: 100%;
+  min-height: 100%;
+  background: white;
+  z-index: 100;
+`;
+
+export const HeadWrap = styled.div`
+  display: flex;
+  align-items: center;
+  padding: 25px 10px;
+  padding-right: 40px;
+  border-bottom: 1px solid #ebedef;
+  @media only screen and (max-width: 800px) {
+    padding: 15px 0px;
+  }
+  @media only screen and (max-width: 700px) {
+    padding: 12px 0px;
+  }
+  @media only screen and (max-width: 500px) {
+    padding: 0px;
+    padding-bottom: 15px;
+    flex-direction: column;
+    align-items: start;
+    padding: 20px 30px;
+  }
+`;
+
+export const HeadNameWrap = styled.div`
+  display: flex;
+  align-items: center;
+  @media only screen and (max-width: 500px) {
+    margin-bottom: 20px;
+  }
+`;
+
+export const OrgImg = styled.img`
+  width: 48px;
+  height: 48px;
+  border-radius: 50%;
+  margin-left: 20px;
+  @media only screen and (max-width: 700px) {
+    width: 42px;
+    height: 42px;
+  }
+  @media only screen and (max-width: 500px) {
+    width: 38px;
+    height: 38px;
+  }
+  @media only screen and (max-width: 470px) {
+    width: 35px;
+    height: 35px;
+  }
+`;
+
+export const OrgName = styled.h3`
+  padding: 0px;
+  margin: 0px;
+  font-size: 1.5rem;
+  color: #3c3f41;
+  margin-left: 25px;
+  font-weight: 700;
+  margin-left: 20px;
+  @media only screen and (max-width: 800px) {
+    font-size: 1.05rem;
+  }
+  @media only screen and (max-width: 700px) {
+    font-size: 1rem;
+  }
+  @media only screen and (max-width: 600px) {
+    font-size: 0.9rem;
+  }
+  @media only screen and (max-width: 470px) {
+    font-size: 0.8rem;
+  }
+`;
+
+export const HeadButtonWrap = styled.div<{ forSmallScreen: boolean }>`
+  margin-left: auto;
+  display: flex;
+  flex-direction: row;
+  gap: 15px;
+  @media only screen and (max-width: 700px) {
+    gap: 10px;
+    margin-left: auto;
+  }
+  @media only screen and (max-width: 500px) {
+    gap: 8px;
+    margin-left: 0px;
+    width: 100vw;
+    margin-left: ${(p: any) => (p.forSmallScreen ? '50px' : '0px')};
+    flex-wrap: wrap;
+    display: flex;
+  }
+  @media only screen and (max-width: 470px) {
+    gap: 6px;
+  }
+`;
+
+export const DetailsWrap = styled.div`
+  width: 100%;
+  min-height: 100%;
+  padding: 0px 20px;
+`;
+
+export const ActionWrap = styled.div`
+  display: flex;
+  align-items: center;
+  padding-right: 40px;
+  border-bottom: 1px solid #ebedef;
+  box-shadow: 0px 1px 2px 0px rgba(0, 0, 0, 0.15);
+  @media only screen and (max-width: 700px) {
+    padding: 25px 0px;
+  }
+  @media only screen and (max-width: 500px) {
+    flex-direction: column;
+    width: 100%;
+    padding: 20px 30px;
+  }
+`;
+
+export const BudgetWrap = styled.div`
+  padding: 25px 60px;
+  width: 55%;
+  display: flex;
+  flex-direction: column;
+  @media only screen and (max-width: 700px) {
+    width: 100%;
+    padding: 22px 0px;
+  }
+  @media only screen and (max-width: 500px) {
+    width: 100%;
+    padding: 20px 0px;
+    padding-top: 0;
+  }
+`;
+
+export const NoBudgetWrap = styled.div`
+  display: flex;
+  flex-direction: row;
+  align-items: center;
+  width: 100%;
+  border: 1px solid #ebedef;
+`;
+
+export const ViewBudgetWrap = styled.div`
+  display: flex;
+  flex-direction: column;
+  width: 100%;
+`;
+
+export const ViewBudgetTextWrap = styled.div`
+  display: flex;
+  width: 100%;
+  align-items: center;
+  margin-top: 12px;
+`;
+
+export const BudgetSmall = styled.h6`
+  padding: 0px;
+  font-size: 0.8rem;
+  color: #8e969c;
+  @media only screen and (max-width: 500px) {
+    font-size: 0.75rem;
+  }
+`;
+
+export const BudgetSmallHead = styled.h6`
+  padding: 0px;
+  font-size: 0.625rem;
+  color: #8e969c;
+  margin: 0;
+`;
+
+export const Budget = styled.h4`
+  color: #3c3f41;
+  font-size: 1.0625rem;
+  font-weight: 600;
+
+  &.budget-small {
+    border-left: 1px solid #ebedef;
+    padding-left: 22px;
+    margin-left: 22px;
+  }
+
+  @media only screen and (max-width: 500px) {
+    font-size: 1rem;
+  }
+`;
+
+export const Grey = styled.span`
+  color: #8e969c;
+  font-weight: 400;
+`;
+
+export const NoBudgetText = styled.p`
+  font-size: 0.85rem;
+  padding: 0px;
+  margin: 0px;
+  color: #8e969c;
+  width: 90%;
+  margin-left: auto;
+`;
+
+export const UserWrap = styled.div`
+  display: flex;
+  flex-direction: column;
+  background-color: rgb(240, 241, 243);
+  @media only screen and (max-width: 700px) {
+    width: 100%;
+    padding: 20px 0px;
+  }
+  @media only screen and (max-width: 500px) {
+    padding: 20px 0px;
+  }
+`;
+
+export const UsersHeadWrap = styled.div`
+  display: flex;
+  align-items: center;
+  width: 100%;
+  padding: 20px 60px;
+  padding-right: 40px;
+  border-bottom: 1px solid #dde1e5;
+  @media only screen and (max-width: 500px) {
+    width: 100%;
+    padding: 0 30px;
+    padding-bottom: 20px;
+  }
+`;
+
+export const UsersHeader = styled.h4`
+  font-size: 0.8125rem;
+  font-weight: 700;
+  padding: 0;
+  margin: 0;
+  color: #3c3f41;
+  @media only screen and (max-width: 500px) {
+    font-size: 0.8rem;
+    margin-right: 55%;
+  }
+`;
+
+export const UsersList = styled.div`
+  padding: 0 60px;
+  padding-right: 40px;
+  border-bottom: 1px solid #dde1e5;
+
+  @media only screen and (max-width: 500px) {
+    width: 100%;
+    padding: 0 30px;
+  }
+`;
+
+export const UserImage = styled.img`
+  width: 40px;
+  height: 40px;
+  border-radius: 50%;
+`;
+
+export const User = styled.div`
+  padding: 15px 0px;
+  border-bottom: 1px solid #ebedef;
+  display: flex;
+  align-items: center;
+  @media only screen and (max-width: 500px) {
+    padding: 10px 0px;
+    width: 100%;
+  }
+`;
+
+export const UserDetails = styled.div`
+  display: flex;
+  flex-direction: column;
+  margin-left: 2%;
+  width: 30%;
+  @media only screen and (max-width: 500px) {
+    width: 60%;
+    margin-left: 5%;
+  }
+`;
+
+export const UserName = styled.p`
+  padding: 0px;
+  margin: 0px;
+  font-size: 0.9375rem;
+  text-transform: capitalize;
+  font-weight: 600;
+  white-space: nowrap;
+  overflow: hidden;
+  text-overflow: ellipsis;
+  width: 100%;
+  color: #3c3f41;
+`;
+
+export const UserPubkey = styled.p`
+  padding: 0px;
+  margin: 0px;
+  font-size: 0.75rem;
+  white-space: nowrap;
+  overflow: hidden;
+  text-overflow: ellipsis;
+  width: 100%;
+  color: #5f6368;
+`;
+
+export const UserAction = styled.div`
+  display: flex;
+  align-items: center;
+  margin-left: auto;
+`;
+
+export const ActionBtn = styled.button`
+  border: 0px;
+  padding: 0px;
+`;
+
+export const IconWrap = styled.div`
+  :first-child {
+    margin-right: 40px;
+    @media only screen and (max-width: 700px) {
+      margin-right: 20px;
+    }
+    @media only screen and (max-width: 500px) {
+      margin-right: 8px;
+    }
+  }
+`;
+
+export const HeadButton = styled(Button)`
+  border-radius: 5px;
+`;
+
+export const ImgText = styled.h3`
+  color: #b0b7bc;
+  text-align: center;
+  font-family: 'Barlow';
+  font-size: 1.875rem;
+  font-style: normal;
+  font-weight: 800;
+  line-height: 1.0625rem;
+  letter-spacing: 0.01875rem;
+  text-transform: uppercase;
+  opacity: 0.5;
+  margin-bottom: 0;
+`;
+
+export const ImgDashContainer = styled.div`
+  width: 8.875rem;
+  height: 8.875rem;
+  border-radius: 50%;
+  display: flex;
+  justify-content: center;
+  align-items: center;
+  border: 1px dashed #d0d5d8;
+  padding: 0.5rem;
+  position: relative;
+`;
+
+export const UploadImageContainer = styled.div`
+  display: flex;
+  align-items: center;
+  justify-content: center;
+  width: 2.37756rem;
+  height: 2.37756rem;
+  position: absolute;
+  bottom: 0;
+  right: 0;
+  cursor: pointer;
+`;
+
+export const ImgContainer = styled.div`
+  width: 7.875rem;
+  height: 7.875rem;
+  border-radius: 50%;
+  display: flex;
+  justify-content: center;
+  align-items: center;
+  background-color: #ebedf1;
+`;
+
+export const SelectedImg = styled.img`
+  width: 7.875rem;
+  height: 7.875rem;
+  border-radius: 50%;
+  object-fit: cover;
+`;
+
+export const ImgTextContainer = styled.div`
+  display: flex;
+  justify-content: center;
+  align-items: center;
+  flex-direction: column;
+  margin-top: 1rem;
+`;
+
+export const InputFile = styled.input`
+  display: none;
+`;
+
+export const ImgInstructionText = styled.p`
+  color: #5f6368;
+  text-align: center;
+  font-family: 'Roboto';
+  font-size: 0.8125rem;
+  font-style: normal;
+  font-weight: 400;
+  line-height: 1.0625rem;
+  letter-spacing: 0.00813rem;
+  margin-bottom: 0;
+`;
+
+export const ImgInstructionSpan = styled.span`
+  color: #618aff;
+  cursor: pointer;
+`;
+
+export const ImgDetailInfo = styled.p`
+  color: #b0b7bc;
+  text-align: center;
+  font-family: 'Roboto';
+  font-size: 0.625rem;
+  font-style: normal;
+  font-weight: 400;
+  line-height: 1.125rem;
+  margin-bottom: 0;
+  margin-top: 1rem;
+`;
+
+export const OrgInputContainer = styled.div`
+  width: 16rem;
+  display: flex;
+  flex-direction: column;
+  @media only screen and (max-width: 500px) {
+    width: 100%;
+    margin-top: 1rem;
+  }
+`;
+
+export const OrgLabel = styled.label`
+  color: #5f6368;
+  font-family: 'Barlow';
+  font-size: 0.8125rem;
+  font-style: normal;
+  font-weight: 500;
+  /* line-height: 2.1875rem; */
+  margin-bottom: 0.75rem;
+`;
+
+export const OrgInput = styled.input`
+  padding: 0.5rem 1rem;
+  border-radius: 0.375rem;
+  border: 2px solid #82b4ff;
+  outline: none;
+  caret-color: #618aff;
+  color: #3c3f41;
+  font-family: 'Barlow';
+  font-size: 0.9375rem;
+  font-style: normal;
+  font-weight: 500;
+  line-height: 2.1875rem;
+  width: 100%;
+
+  ::placeholder {
+    color: #b0b7bc;
+    font-family: 'Barlow';
+    font-size: 0.9375rem;
+    font-style: normal;
+    font-weight: 400;
+    line-height: 2.1875rem;
+  }
+ `
+export const RouteHintText = styled.p`
+  font-size: 0.9rem;
+  text-align: center;
+  color: #9157f6;
+`;