--- conflicted
+++ resolved
@@ -22,10 +22,7 @@
 import Invoice from '../widgetViews/summaries/wantedSummaries/Invoice';
 import Input from '../../components/form/inputs';
 import avatarIcon from '../../public/static/profile_avatar.svg';
-<<<<<<< HEAD
 import DeleteTicketModal from './DeleteModal';
-=======
->>>>>>> 3d20fb7e
 
 const color = colors['light'];
 
@@ -42,11 +39,7 @@
   display: flex;
   align-items: center;
   padding: 25px 40px;
-<<<<<<< HEAD
-  border-bottom: 1px solid #EBEDEF;
-=======
   border-bottom: 1px solid #ebedef;
->>>>>>> 3d20fb7e
   @media only screen and (max-width: 800px) {
     padding: 15px 0px;
   }
@@ -74,11 +67,7 @@
   height: 48px;
   border-radius: 50%;
   margin-left: 20px;
-<<<<<<< HEAD
-    @media only screen and (max-width: 700px) {
-=======
   @media only screen and (max-width: 700px) {
->>>>>>> 3d20fb7e
     width: 42px;
     height: 42px;
   }
@@ -96,11 +85,7 @@
   padding: 0px;
   margin: 0px;
   font-size: 1.3rem;
-<<<<<<< HEAD
-  margin-left: 25px; 
-=======
   margin-left: 25px;
->>>>>>> 3d20fb7e
   font-weight: 700;
   margin-left: 20px;
   @media only screen and (max-width: 800px) {
@@ -130,11 +115,7 @@
     gap: 8px;
     margin-left: 0px;
     width: 100vw;
-<<<<<<< HEAD
-    margin-left: ${(p: any) => p.forSmallScreen ? '50px' : '0px'};
-=======
     margin-left: ${(p: any) => (p.forSmallScreen ? '50px' : '0px')};
->>>>>>> 3d20fb7e
   }
   @media only screen and (max-width: 470px) {
     gap: 6px;
@@ -152,11 +133,7 @@
   display: flex;
   align-items: center;
   padding: 25px 40px;
-<<<<<<< HEAD
-  border-bottom: 1px solid #EBEDEF;
-=======
   border-bottom: 1px solid #ebedef;
->>>>>>> 3d20fb7e
   @media only screen and (max-width: 700px) {
     padding: 25px 0px;
   }
@@ -187,11 +164,7 @@
   flex-direction: row;
   align-items: center;
   width: 100%;
-<<<<<<< HEAD
-  border: 1px solid #EBEDEF;
-=======
   border: 1px solid #ebedef;
->>>>>>> 3d20fb7e
 `;
 
 const ViewBudgetWrap = styled.div`
@@ -203,22 +176,6 @@
 const BudgetSmall = styled.h6`
   padding: 0px;
   font-size: 0.8rem;
-<<<<<<< HEAD
-  color: #8E969C;
-  @media only screen and (max-width: 500px) {
-    font-size: 0.75rem;
-  }
-`;
-
-const BudgetSmallHead = styled.h6`
-  padding: 0px;
-  font-size: 0.7rem;
-  color: #8E969C;
-`;
-
-const Budget = styled.h4`
-  color: #3C3F41;
-=======
   color: #8e969c;
   @media only screen and (max-width: 500px) {
     font-size: 0.75rem;
@@ -233,7 +190,6 @@
 
 const Budget = styled.h4`
   color: #3c3f41;
->>>>>>> 3d20fb7e
   font-size: 1.15rem;
   @media only screen and (max-width: 500px) {
     font-size: 1rem;
@@ -241,22 +197,14 @@
 `;
 
 const Grey = styled.span`
-<<<<<<< HEAD
-  color: #8E969C;
-=======
   color: #8e969c;
->>>>>>> 3d20fb7e
 `;
 
 const NoBudgetText = styled.p`
   font-size: 0.85rem;
   padding: 0px;
   margin: 0px;
-<<<<<<< HEAD
-  color: #8E969C;
-=======
   color: #8e969c;
->>>>>>> 3d20fb7e
   width: 90%;
   margin-left: auto;
 `;
@@ -278,11 +226,7 @@
   display: flex;
   align-items: center;
   width: 100%;
-<<<<<<< HEAD
-  border-bottom: 1px solid #EBEDEF;
-=======
   border-bottom: 1px solid #ebedef;
->>>>>>> 3d20fb7e
   padding-top: 5px;
   padding-bottom: 20px;
   @media only screen and (max-width: 500px) {
@@ -315,18 +259,13 @@
 
 const User = styled.div`
   padding: 15px 0px;
-<<<<<<< HEAD
-  border-bottom: 1px solid #EBEDEF;
-=======
   border-bottom: 1px solid #ebedef;
->>>>>>> 3d20fb7e
   display: flex;
   align-items: center;
   @media only screen and (max-width: 500px) {
     padding: 10px 0px;
     width: 100%;
   }
-<<<<<<< HEAD
 `;
 
 const UserDetails = styled.div`
@@ -341,22 +280,6 @@
   }
 `;
 
-=======
-`;
-
-const UserDetails = styled.div`
-  display: flex;
-  flex-gap: 12px;
-  flex-direction: column;
-  margin-left: 2%;
-  width: 30%;
-  @media only screen and (max-width: 500px) {
-    width: 60%;
-    margin-left: 5%;
-  }
-`;
-
->>>>>>> 3d20fb7e
 const UserName = styled.p`
   padding: 0px;
   margin: 0px;
@@ -377,16 +300,11 @@
   overflow: hidden;
   text-overflow: ellipsis;
   width: 100%;
-<<<<<<< HEAD
-  color: #5F6368;
-=======
   color: #5f6368;
->>>>>>> 3d20fb7e
 `;
 
 const UserAction = styled.div`
   display: flex;
-<<<<<<< HEAD
   align-items: center;
   margin-left: auto;
 `;
@@ -403,16 +321,6 @@
   }
 `;
 
-=======
-  flex-gap: 25px;
-  align-items: center;
-  margin-left: auto;
-  @media only screen and (max-width: 500px) {
-    flex-gap: 10px;
-  }
-`;
-
->>>>>>> 3d20fb7e
 const ModalTitle = styled.h3`
   font-size: 1.2rem;
 `;
@@ -466,10 +374,7 @@
   const [isOpenBudget, setIsOpenBudget] = useState<boolean>(false);
   const [isOpenHistory, setIsOpenHistory] = useState<boolean>(false);
   const [isOpenBudgetHistory, setIsOpenBudgetHistory] = useState<boolean>(false);
-<<<<<<< HEAD
   const [showDeleteModal, setShowDeleteModal] = useState<boolean>(false);
-=======
->>>>>>> 3d20fb7e
   const [orgBudget, setOrgBudget] = useState<number>(0);
   const [paymentsHistory, setPaymentsHistory] = useState<PaymentHistory[]>([]);
   const [budgetsHistory, setBudgetsHistory] = useState<BudgetHistory[]>([]);
@@ -492,24 +397,11 @@
   const isOrganizationAdmin = props.org?.owner_pubkey === ui.meInfo?.owner_pubkey;
   const schema = [...config.schema];
 
-<<<<<<< HEAD
   const addUserDisabled = (!isOrganizationAdmin && !userHasRole(main.bountyRoles, userRoles, 'ADD USER'));
   const viewReportDisabled = (!isOrganizationAdmin && !userHasRole(main.bountyRoles, userRoles, 'VIEW REPORT'));
   const addBudgetDisabled = (!isOrganizationAdmin && !userHasRole(main.bountyRoles, userRoles, 'ADD BUDGET'));
   const deleteUserDisabled = (!isOrganizationAdmin && !userHasRole(main.bountyRoles, userRoles, 'DELETE USER'));
   const addRolesDisabled = (!isOrganizationAdmin && !userHasRole(main.bountyRoles, userRoles, 'ADD ROLES'));
-=======
-  const addUserDisabled =
-    !isOrganizationAdmin && !userHasRole(main.bountyRoles, userRoles, 'ADD USER');
-  const viewReportDisabled =
-    !isOrganizationAdmin && !userHasRole(main.bountyRoles, userRoles, 'VIEW REPORT');
-  const addBudgetDisabled =
-    !isOrganizationAdmin && !userHasRole(main.bountyRoles, userRoles, 'ADD BUDGET');
-  const deleteUserDisabled =
-    !isOrganizationAdmin && !userHasRole(main.bountyRoles, userRoles, 'DELETE USER');
-  const addRolesDisabled =
-    !isOrganizationAdmin && !userHasRole(main.bountyRoles, userRoles, 'ADD ROLES');
->>>>>>> 3d20fb7e
 
   const initValues = {
     owner_pubkey: ''
@@ -765,40 +657,24 @@
             icon={'arrow_back'}
             style={{
               fontSize: 25,
-<<<<<<< HEAD
-              cursor: 'pointer',
-=======
               cursor: 'pointer'
->>>>>>> 3d20fb7e
             }}
           />
           <OrgImg src={org?.img || avatarIcon} />
           <OrgName>{org?.name}</OrgName>
         </HeadNameWrap>
         <HeadButtonWrap forSmallScreen={false}>
-<<<<<<< HEAD
-          <HeadButton
-            text="Edit"
-            disabled={true}
-            color="white"
-            style={{ borderRadius: '5px' }}
-          />
-=======
           <HeadButton text="Edit" disabled={true} color="white" style={{ borderRadius: '5px' }} />
->>>>>>> 3d20fb7e
           <Button
             disabled={!org?.bounty_count}
             text="View Bounties"
             color="white"
             style={{ borderRadius: '5px' }}
             endingIcon="open_in_new"
-<<<<<<< HEAD
             onClick={() => window.open(`/org/bounties/${uuid}`, '_target')}
-=======
->>>>>>> 3d20fb7e
           />
-        </HeadButtonWrap>
-      </HeadWrap>
+        </HeadButtonWrap >
+      </HeadWrap >
       <ActionWrap>
         <BudgetWrap>
           {viewReportDisabled ? (
@@ -808,59 +684,33 @@
                 style={{
                   fontSize: 30,
                   cursor: 'pointer',
-<<<<<<< HEAD
-                  color: '#CCC',
-                }}
-              />
-              <NoBudgetText>
-                You have restricted permissions and are unable to view the budget.
-                Reach out to the organization admin to get them updated.
-=======
-                  color: '#CCC'
+                  color: '#ccc'
                 }}
               />
               <NoBudgetText>
                 You have restricted permissions and are unable to view the budget. Reach out to the
                 organization admin to get them updated.
->>>>>>> 3d20fb7e
               </NoBudgetText>
             </NoBudgetWrap>
           ) : (
             <ViewBudgetWrap>
               <BudgetSmallHead>YOUR BALANCE</BudgetSmallHead>
-<<<<<<< HEAD
-              <Budget>{orgBudget.toLocaleString()} <Grey>SATS</Grey></Budget>
-=======
               <Budget>
                 {orgBudget.toLocaleString()} <Grey>SATS</Grey>
               </Budget>
->>>>>>> 3d20fb7e
               <BudgetSmall>{satToUsd(orgBudget)} USD</BudgetSmall>
-            </ViewBudgetWrap>
+            </ViewBudgetWrap >
           )}
-        </BudgetWrap>
+        </BudgetWrap >
         <HeadButtonWrap forSmallScreen={true}>
           <Button
             disabled={viewReportDisabled}
-<<<<<<< HEAD
-            text="History" color="white"
-            style={{ borderRadius: '5px' }}
-            onClick={() => setIsOpenHistory(true)}
-          />
-          <Button
-            disabled={true}
-            text="Withdraw"
-            color="white"
-            style={{ borderRadius: '5px' }}
-          />
-=======
             text="History"
             color="white"
             style={{ borderRadius: '5px' }}
             onClick={() => setIsOpenHistory(true)}
           />
           <Button disabled={true} text="Withdraw" color="white" style={{ borderRadius: '5px' }} />
->>>>>>> 3d20fb7e
           <Button
             disabled={addBudgetDisabled}
             text="Deposit"
@@ -869,7 +719,7 @@
             onClick={() => setIsOpenBudget(true)}
           />
         </HeadButtonWrap>
-      </ActionWrap>
+      </ActionWrap >
       <UserWrap>
         <UsersHeadWrap>
           <UsersHeader>USERS</UsersHeader>
@@ -894,7 +744,6 @@
                 <UserPubkey>{user.owner_pubkey}</UserPubkey>
               </UserDetails>
               <UserAction>
-<<<<<<< HEAD
                 <IconWrap>
                   <MaterialIcon
                     disabled={addRolesDisabled}
@@ -902,7 +751,7 @@
                     style={{
                       fontSize: 24,
                       cursor: 'pointer',
-                      color: '#CCC',
+                      color: '#ccc'
                     }}
                     onClick={() => handleSettingsClick(user)}
                   />
@@ -914,369 +763,357 @@
                     style={{
                       fontSize: 24,
                       cursor: 'pointer',
-                      color: '#CCC',
+                      color: '#ccc'
                     }}
-                    onClick={() => handleDeleteClick(user)}
+                    onClick={() => {
+                      setUser(user);
+                      handleDeleteClick(user);
+                    }}
                   />
                 </IconWrap>
-=======
-                <MaterialIcon
-                  disabled={addRolesDisabled}
-                  icon={'settings'}
-                  style={{
-                    fontSize: 24,
-                    cursor: 'pointer',
-                    color: '#CCC'
-                  }}
-                  onClick={() => handleSettingsClick(user)}
+              </UserAction >
+            </User >
+          ))}
+        </UsersList >
+      </UserWrap >
+      <DetailsWrap>
+        {
+          showDeleteModal && (
+            <DeleteTicketModal
+              closeModal={closeDeleteModal}
+              confirmDelete={confirmDelete}
+              text={'User'}
+              imgUrl={user?.img}
+              userDelete={true}
+            />
+          )
+        }
+        {
+          isOpen && (
+            <Modal
+              visible={isOpen}
+              style={{
+                height: '100%',
+                flexDirection: 'column'
+              }}
+              envStyle={{
+                marginTop: isMobile ? 64 : 0,
+                background: color.pureWhite,
+                zIndex: 20,
+                ...(config?.modalStyle ?? {}),
+                maxHeight: '100%',
+                borderRadius: '10px'
+              }}
+              overlayClick={closeHandler}
+              bigCloseImage={closeHandler}
+              bigCloseImageStyle={{
+                top: '-18px',
+                right: '-18px',
+                background: '#000',
+                borderRadius: '50%'
+              }}
+            >
+              <Formik
+                initialValues={initValues || {}}
+                onSubmit={onSubmit}
+                innerRef={formRef}
+                validationSchema={validator(schema)}
+              >
+                {({
+                  setFieldTouched,
+                  handleSubmit,
+                  values,
+                  setFieldValue,
+                  errors,
+                  initialValues
+                }: any) => (
+                  <Wrap newDesign={true}>
+                    <ModalTitle>Add new user</ModalTitle>
+                    <div className="SchemaInnerContainer">
+                      {schema.map((item: FormField) => (
+                        <Input
+                          {...item}
+                          key={item.name}
+                          values={values}
+                          errors={errors}
+                          value={values[item.name]}
+                          error={errors[item.name]}
+                          initialValues={initialValues}
+                          deleteErrors={() => {
+                            if (errors[item.name]) delete errors[item.name];
+                          }}
+                          handleChange={(e: any) => {
+                            setFieldValue(item.name, e);
+                          }}
+                          setFieldValue={(e: any, f: any) => {
+                            setFieldValue(e, f);
+                          }}
+                          setFieldTouched={setFieldTouched}
+                          handleBlur={() => setFieldTouched(item.name, false)}
+                          handleFocus={() => setFieldTouched(item.name, true)}
+                          setDisableFormButtons={setDisableFormButtons}
+                          borderType={'bottom'}
+                          imageIcon={true}
+                          style={
+                            item.name === 'github_description' && !values.ticket_url
+                              ? {
+                                display: 'none'
+                              }
+                              : undefined
+                          }
+                        />
+                      ))}
+                      <Button
+                        disabled={disableFormButtons || loading}
+                        onClick={() => {
+                          handleSubmit();
+                        }}
+                        loading={loading}
+                        style={{ width: '100%' }}
+                        color={'primary'}
+                        text={'Add user'}
+                      />
+                    </div>
+                  </Wrap>
+                )}
+              </Formik>
+            </Modal>
+          )
+        }
+        {
+          isOpenRoles && (
+            <Modal
+              visible={isOpenRoles}
+              style={{
+                height: '100%',
+                flexDirection: 'column'
+              }}
+              envStyle={{
+                marginTop: isMobile ? 64 : 0,
+                background: color.pureWhite,
+                zIndex: 20,
+                ...(config?.modalStyle ?? {}),
+                maxHeight: '100%',
+                borderRadius: '10px'
+              }}
+              overlayClick={closeRolesHandler}
+              bigCloseImage={closeRolesHandler}
+              bigCloseImageStyle={{
+                top: '-18px',
+                right: '-18px',
+                background: '#000',
+                borderRadius: '50%'
+              }}
+            >
+              <Wrap newDesign={true}>
+                <ModalTitle>Add user roles</ModalTitle>
+                <CheckUl>
+                  {bountyRolesData.map((role: any, i: number) => (
+                    <CheckLi key={i}>
+                      <Check
+                        checked={role.status}
+                        onChange={roleChange}
+                        type="checkbox"
+                        name={role.name}
+                        value={role.name}
+                      />
+                      <CheckLabel>{role.name}</CheckLabel>
+                    </CheckLi>
+                  ))}
+                </CheckUl>
+                <Button
+                  onClick={() => submitRoles()}
+                  style={{ width: '100%' }}
+                  color={'primary'}
+                  text={'Add roles'}
                 />
-                <MaterialIcon
-                  icon={'delete'}
-                  disabled={deleteUserDisabled}
-                  style={{
-                    fontSize: 24,
-                    cursor: 'pointer',
-                    color: '#CCC'
-                  }}
-                  onClick={() => {
-                    deleteOrganizationUser(user);
-                  }}
-                />
->>>>>>> 3d20fb7e
-              </UserAction>
-            </User>
-          ))}
-        </UsersList>
-      </UserWrap>
-      <DetailsWrap>
-<<<<<<< HEAD
-        {showDeleteModal && (
-          <DeleteTicketModal
-            closeModal={closeDeleteModal}
-            confirmDelete={confirmDelete}
-            text={'User'}
-            imgUrl={user?.img}
-            userDelete={true}
-          />
-        )}
-=======
->>>>>>> 3d20fb7e
-        {isOpen && (
-          <Modal
-            visible={isOpen}
-            style={{
-              height: '100%',
-              flexDirection: 'column'
-            }}
-            envStyle={{
-              marginTop: isMobile ? 64 : 0,
-              background: color.pureWhite,
-              zIndex: 20,
-              ...(config?.modalStyle ?? {}),
-              maxHeight: '100%',
-              borderRadius: '10px'
-            }}
-            overlayClick={closeHandler}
-            bigCloseImage={closeHandler}
-            bigCloseImageStyle={{
-              top: '-18px',
-              right: '-18px',
-              background: '#000',
-              borderRadius: '50%'
-            }}
-          >
-            <Formik
-              initialValues={initValues || {}}
-              onSubmit={onSubmit}
-              innerRef={formRef}
-              validationSchema={validator(schema)}
+              </Wrap>
+            </Modal>
+          )
+        }
+        {
+          isOpenBudget && (
+            <Modal
+              visible={isOpenBudget}
+              style={{
+                height: '100%',
+                flexDirection: 'column'
+              }}
+              envStyle={{
+                marginTop: isMobile ? 64 : 0,
+                background: color.pureWhite,
+                zIndex: 20,
+                ...(config?.modalStyle ?? {}),
+                maxHeight: '100%',
+                borderRadius: '10px'
+              }}
+              overlayClick={closeBudgetHandler}
+              bigCloseImage={closeBudgetHandler}
+              bigCloseImageStyle={{
+                top: '-18px',
+                right: '-18px',
+                background: '#000',
+                borderRadius: '50%'
+              }}
             >
-              {({
-                setFieldTouched,
-                handleSubmit,
-                values,
-                setFieldValue,
-                errors,
-                initialValues
-              }: any) => (
-                <Wrap newDesign={true}>
-                  <ModalTitle>Add new user</ModalTitle>
-                  <div className="SchemaInnerContainer">
-                    {schema.map((item: FormField) => (
-                      <Input
-                        {...item}
-                        key={item.name}
-                        values={values}
-                        errors={errors}
-                        value={values[item.name]}
-                        error={errors[item.name]}
-                        initialValues={initialValues}
-                        deleteErrors={() => {
-                          if (errors[item.name]) delete errors[item.name];
+              <Wrap newDesign={true}>
+                <ModalTitle>Add budget</ModalTitle>
+                {lnInvoice && ui.meInfo?.owner_pubkey && (
+                  <>
+                    <Invoice
+                      startDate={new Date(moment().add(pollMinutes, 'minutes').format().toString())}
+                      invoiceStatus={invoiceStatus}
+                      lnInvoice={lnInvoice}
+                      invoiceTime={pollMinutes}
+                    />
+                  </>
+                )}
+                {!lnInvoice && ui.meInfo?.owner_pubkey && (
+                  <>
+                    <InvoiceForm>
+                      <InvoiceLabel
+                        style={{
+                          display: 'block'
                         }}
-                        handleChange={(e: any) => {
-                          setFieldValue(item.name, e);
+                      >
+                        Amount (in sats)
+                      </InvoiceLabel>
+                      <InvoiceInput
+                        type="number"
+                        style={{
+                          width: '100%'
                         }}
-                        setFieldValue={(e: any, f: any) => {
-                          setFieldValue(e, f);
-                        }}
-                        setFieldTouched={setFieldTouched}
-                        handleBlur={() => setFieldTouched(item.name, false)}
-                        handleFocus={() => setFieldTouched(item.name, true)}
-                        setDisableFormButtons={setDisableFormButtons}
-                        borderType={'bottom'}
-                        imageIcon={true}
-                        style={
-                          item.name === 'github_description' && !values.ticket_url
-                            ? {
-                              display: 'none'
-                            }
-                            : undefined
-                        }
+                        value={amount}
+                        onChange={(e: any) => setAmount(Number(e.target.value))}
                       />
+                    </InvoiceForm>
+                    <Button
+                      text={'Generate Invoice'}
+                      color={'primary'}
+                      style={{ paddingLeft: 25, margin: '12px 0 10px' }}
+                      img={'sphinx_white.png'}
+                      imgSize={27}
+                      height={48}
+                      width={'100%'}
+                      onClick={generateInvoice}
+                    />
+                  </>
+                )}
+              </Wrap>
+            </Modal>
+          )
+        }
+        {
+          isOpenHistory && (
+            <Modal
+              visible={isOpenHistory}
+              style={{
+                height: '100%',
+                flexDirection: 'column'
+              }}
+              envStyle={{
+                marginTop: isMobile ? 64 : 0,
+                background: color.pureWhite,
+                zIndex: 20,
+                ...(config?.modalStyle ?? {}),
+                maxHeight: '100%',
+                borderRadius: '10px'
+              }}
+              overlayClick={closeHistoryHandler}
+              bigCloseImage={closeHistoryHandler}
+              bigCloseImageStyle={{
+                top: '-18px',
+                right: '-18px',
+                background: '#000',
+                borderRadius: '50%'
+              }}
+            >
+              <OrgWrap style={{ width: '300px' }}>
+                <ModalTitle>Payment history</ModalTitle>
+                <table>
+                  <thead>
+                    <tr>
+                      <th>Sender</th>
+                      <th>Recipient</th>
+                      <th>Amount</th>
+                      <th>Date</th>
+                      <th />
+                    </tr>
+                  </thead>
+                  <tbody>
+                    {paymentsHistory.map((pay: PaymentHistory, i: number) => (
+                      <tr key={i}>
+                        <td className="ellipsis">{pay.sender_name}</td>
+                        <td className="ellipsis">{pay.receiver_name}</td>
+                        <td>{pay.amount} sats</td>
+                        <td>{moment(pay.created).format('DD/MM/YY')}</td>
+                        <td>
+                          <ViewBounty onClick={() => viewBounty(pay.bounty_id)}>
+                            View bounty
+                          </ViewBounty>
+                        </td>
+                      </tr>
                     ))}
-                    <Button
-                      disabled={disableFormButtons || loading}
-                      onClick={() => {
-                        handleSubmit();
-                      }}
-                      loading={loading}
-                      style={{ width: '100%' }}
-                      color={'primary'}
-                      text={'Add user'}
-                    />
-                  </div>
-                </Wrap>
-              )}
-            </Formik>
-          </Modal>
-        )}
-        {isOpenRoles && (
-          <Modal
-            visible={isOpenRoles}
-            style={{
-              height: '100%',
-              flexDirection: 'column'
-            }}
-            envStyle={{
-              marginTop: isMobile ? 64 : 0,
-              background: color.pureWhite,
-              zIndex: 20,
-              ...(config?.modalStyle ?? {}),
-              maxHeight: '100%',
-              borderRadius: '10px'
-            }}
-            overlayClick={closeRolesHandler}
-            bigCloseImage={closeRolesHandler}
-            bigCloseImageStyle={{
-              top: '-18px',
-              right: '-18px',
-              background: '#000',
-              borderRadius: '50%'
-            }}
-          >
-            <Wrap newDesign={true}>
-              <ModalTitle>Add user roles</ModalTitle>
-              <CheckUl>
-                {bountyRolesData.map((role: any, i: number) => (
-                  <CheckLi key={i}>
-                    <Check
-                      checked={role.status}
-                      onChange={roleChange}
-                      type="checkbox"
-                      name={role.name}
-                      value={role.name}
-                    />
-                    <CheckLabel>{role.name}</CheckLabel>
-                  </CheckLi>
-                ))}
-              </CheckUl>
-              <Button
-                onClick={() => submitRoles()}
-                style={{ width: '100%' }}
-                color={'primary'}
-                text={'Add roles'}
-              />
-            </Wrap>
-          </Modal>
-        )}
-        {isOpenBudget && (
-          <Modal
-            visible={isOpenBudget}
-            style={{
-              height: '100%',
-              flexDirection: 'column'
-            }}
-            envStyle={{
-              marginTop: isMobile ? 64 : 0,
-              background: color.pureWhite,
-              zIndex: 20,
-              ...(config?.modalStyle ?? {}),
-              maxHeight: '100%',
-              borderRadius: '10px'
-            }}
-            overlayClick={closeBudgetHandler}
-            bigCloseImage={closeBudgetHandler}
-            bigCloseImageStyle={{
-              top: '-18px',
-              right: '-18px',
-              background: '#000',
-              borderRadius: '50%'
-            }}
-          >
-            <Wrap newDesign={true}>
-              <ModalTitle>Add budget</ModalTitle>
-              {lnInvoice && ui.meInfo?.owner_pubkey && (
-                <>
-                  <Invoice
-                    startDate={new Date(moment().add(pollMinutes, 'minutes').format().toString())}
-                    invoiceStatus={invoiceStatus}
-                    lnInvoice={lnInvoice}
-                    invoiceTime={pollMinutes}
-                  />
-                </>
-              )}
-              {!lnInvoice && ui.meInfo?.owner_pubkey && (
-                <>
-                  <InvoiceForm>
-                    <InvoiceLabel
-                      style={{
-                        display: 'block'
-                      }}
-                    >
-                      Amount (in sats)
-                    </InvoiceLabel>
-                    <InvoiceInput
-                      type="number"
-                      style={{
-                        width: '100%'
-                      }}
-                      value={amount}
-                      onChange={(e: any) => setAmount(Number(e.target.value))}
-                    />
-                  </InvoiceForm>
-                  <Button
-                    text={'Generate Invoice'}
-                    color={'primary'}
-                    style={{ paddingLeft: 25, margin: '12px 0 10px' }}
-                    img={'sphinx_white.png'}
-                    imgSize={27}
-                    height={48}
-                    width={'100%'}
-                    onClick={generateInvoice}
-                  />
-                </>
-              )}
-            </Wrap>
-          </Modal>
-        )}
-        {isOpenHistory && (
-          <Modal
-            visible={isOpenHistory}
-            style={{
-              height: '100%',
-              flexDirection: 'column'
-            }}
-            envStyle={{
-              marginTop: isMobile ? 64 : 0,
-              background: color.pureWhite,
-              zIndex: 20,
-              ...(config?.modalStyle ?? {}),
-              maxHeight: '100%',
-              borderRadius: '10px'
-            }}
-            overlayClick={closeHistoryHandler}
-            bigCloseImage={closeHistoryHandler}
-            bigCloseImageStyle={{
-              top: '-18px',
-              right: '-18px',
-              background: '#000',
-              borderRadius: '50%'
-            }}
-          >
-            <OrgWrap style={{ width: '300px' }}>
-              <ModalTitle>Payment history</ModalTitle>
-              <table>
-                <thead>
-                  <tr>
-                    <th>Sender</th>
-                    <th>Recipient</th>
-                    <th>Amount</th>
-                    <th>Date</th>
-                    <th />
-                  </tr>
-                </thead>
-                <tbody>
-                  {paymentsHistory.map((pay: PaymentHistory, i: number) => (
-                    <tr key={i}>
-                      <td className="ellipsis">{pay.sender_name}</td>
-                      <td className="ellipsis">{pay.receiver_name}</td>
-                      <td>{pay.amount} sats</td>
-                      <td>{moment(pay.created).format('DD/MM/YY')}</td>
-                      <td>
-                        <ViewBounty onClick={() => viewBounty(pay.bounty_id)}>
-                          View bounty
-                        </ViewBounty>
-                      </td>
+                  </tbody>
+                </table>
+              </OrgWrap>
+            </Modal>
+          )
+        }
+        {
+          isOpenBudgetHistory && (
+            <Modal
+              visible={isOpenBudgetHistory}
+              style={{
+                height: '100%',
+                flexDirection: 'column'
+              }}
+              envStyle={{
+                marginTop: isMobile ? 64 : 0,
+                background: color.pureWhite,
+                zIndex: 20,
+                ...(config?.modalStyle ?? {}),
+                maxHeight: '100%',
+                borderRadius: '10px'
+              }}
+              overlayClick={closeBudgetHistoryHandler}
+              bigCloseImage={closeBudgetHistoryHandler}
+              bigCloseImageStyle={{
+                top: '-18px',
+                right: '-18px',
+                background: '#000',
+                borderRadius: '50%'
+              }}
+            >
+              <OrgWrap>
+                <ModalTitle>Budget history</ModalTitle>
+                <table>
+                  <thead>
+                    <tr>
+                      <th>Sender</th>
+                      <th>Amount</th>
+                      <th>Type</th>
+                      <th>Status</th>
+                      <th>Date</th>
                     </tr>
-                  ))}
-                </tbody>
-              </table>
-            </OrgWrap>
-          </Modal>
-        )}
-        {isOpenBudgetHistory && (
-          <Modal
-            visible={isOpenBudgetHistory}
-            style={{
-              height: '100%',
-              flexDirection: 'column'
-            }}
-            envStyle={{
-              marginTop: isMobile ? 64 : 0,
-              background: color.pureWhite,
-              zIndex: 20,
-              ...(config?.modalStyle ?? {}),
-              maxHeight: '100%',
-              borderRadius: '10px'
-            }}
-            overlayClick={closeBudgetHistoryHandler}
-            bigCloseImage={closeBudgetHistoryHandler}
-            bigCloseImageStyle={{
-              top: '-18px',
-              right: '-18px',
-              background: '#000',
-              borderRadius: '50%'
-            }}
-          >
-            <OrgWrap>
-              <ModalTitle>Budget history</ModalTitle>
-              <table>
-                <thead>
-                  <tr>
-                    <th>Sender</th>
-                    <th>Amount</th>
-                    <th>Type</th>
-                    <th>Status</th>
-                    <th>Date</th>
-                  </tr>
-                </thead>
-                <tbody>
-                  {budgetsHistory.map((b: BudgetHistory, i: number) => (
-                    <tr key={i}>
-                      <td className="ellipsis">{b.sender_name}</td>
-                      <td>{b.amount} sats</td>
-                      <td>{b.payment_type}</td>
-                      <td>{b.status ? 'settled' : 'peending'}</td>
-                      <td>{moment(b.created).format('DD/MM/YY')}</td>
-                    </tr>
-                  ))}
-                </tbody>
-              </table>
-            </OrgWrap>
-          </Modal>
-        )}
-      </DetailsWrap>
+                  </thead>
+                  <tbody>
+                    {budgetsHistory.map((b: BudgetHistory, i: number) => (
+                      <tr key={i}>
+                        <td className="ellipsis">{b.sender_name}</td>
+                        <td>{b.amount} sats</td>
+                        <td>{b.payment_type}</td>
+                        <td>{b.status ? 'settled' : 'peending'}</td>
+                        <td>{moment(b.created).format('DD/MM/YY')}</td>
+                      </tr>
+                    ))}
+                  </tbody>
+                </table>
+              </OrgWrap>
+            </Modal>
+          )
+        }
+      </DetailsWrap >
       <EuiGlobalToastList toasts={toasts} dismissToast={removeToast} toastLifeTimeMs={5000} />
       <Router history={history}>
         <Switch>
@@ -1285,7 +1122,7 @@
           </Route>
         </Switch>
       </Router>
-    </Container>
+    </Container >
   );
 };
 
