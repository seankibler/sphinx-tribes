/* eslint-disable @typescript-eslint/no-unused-vars */
import { EuiCheckboxGroup, EuiPopover, EuiText } from '@elastic/eui';
import MaterialIcon from '@material/react-material-icon';
import React, { useEffect, useState } from 'react';
import styled from 'styled-components';
import api from '../../api';
import { colors } from '../../colors';
import { useIsMobile } from '../../hooks';
import IconButton from '../../sphinxUI/icon_button';
import ImageButton from '../../sphinxUI/Image_button';
import SearchBar from '../../sphinxUI/search_bar';
import { useStores } from '../../store';
import { coding_languages, GetValue, status } from '../utils/language_label_style';
import StartUpModal from '../utils/start_up_modal';

const Status = GetValue(status);
const Coding_Languages = GetValue(coding_languages);

const BountyHeader = ({
  selectedWidget,
  setShowFocusView,
  scrollValue,
  onChangeStatus,
  onChangeLanguage,
  checkboxIdToSelectedMap,
  checkboxIdToSelectedMapLanguage
}) => {
  const color = colors['light'];
  const { main, ui } = useStores();
  const isMobile = useIsMobile();
  const [peopleList, setPeopleList] = useState<Array<any> | null>(null);
  const [developerCount, setDeveloperCount] = useState<number>(0);
  const [activeBounty, setActiveBounty] = useState<Array<any> | number | null>(0);
  const [openStartUpModel, setOpenStartUpModel] = useState<boolean>(false);
  const closeModal = () => setOpenStartUpModel(false);
  const showModal = () => setOpenStartUpModel(true);
  const [isPopoverOpen, setIsPopoverOpen] = useState(false);

  const onButtonClick = () => setIsPopoverOpen((isPopoverOpen) => !isPopoverOpen);
  const closePopover = () => setIsPopoverOpen(false);
  useEffect(() => {
    // eslint-disable-next-line func-style
    async function getPeopleList() {
      if (selectedWidget === 'wanted') {
        try {
          /*
          
           * TODO : Since this PR is merged only in people-test we will be using this api, when it will be merge in master then remove this fetch and use api.get() function.

           */

          const responseNew = await fetch(
            'https://people-test.sphinx.chat/people/wanteds/header'
          ).then((response) => response.json());
          setPeopleList(responseNew.people);
          setDeveloperCount(responseNew?.developer_count || 0);
          setActiveBounty(responseNew?.bounties_count);
        } catch (error) {
          console.log(error);
        }
      } else {
        setPeopleList(null);
      }
    }
    getPeopleList();
  }, [main, selectedWidget]);

  return (
    <>
      {!isMobile ? (
        <div
          style={{
            display: 'flex',
            justifyContent: 'center',
            width: '100%',
            minHeight: '80px',
            alignItems: 'center',
            position: 'sticky',
            top: 0,
            zIndex: '1',
            background: 'inherit',
            boxShadow: scrollValue ? `0px 1px 6px ${color.black100}` : '',
            borderBottom: scrollValue
              ? `1px solid ${color.grayish.G600}`
              : `0px solid ${color.grayish.G600}`
          }}
        >
          <BountyHeaderDesk>
            <B>
              <IconButton
                text={'Post a Bounty'}
                endingIcon={'add'}
                width={204}
                height={48}
                color={'success'}
                style={{
                  color: color.pureWhite,
                  fontSize: '16px',
                  fontWeight: '600',
                  textDecoration: 'none'
                }}
                hoverColor={color.button_primary.hover}
                activeColor={color.button_primary.active}
                shadowColor={color.button_primary.shadow}
                iconStyle={{
                  fontSize: '16px',
                  fontWeight: '400',
                  top: '17px',
                  right: '18px'
                }}
                onClick={() => {
                  if (ui.meInfo && ui.meInfo?.owner_alias) {
                    setShowFocusView(true);
                  } else {
                    showModal();
                  }
                }}
              />
              <SearchBar
                name="search"
                type="search"
                placeholder={`Search across ${activeBounty} Bounties`}
                value={ui.searchText}
                style={{
                  width: 298,
                  height: 48,
                  background: color.grayish.G600,
                  marginLeft: '16px',
                  fontFamily: 'Barlow',
                  color: color.text2
                }}
                onChange={(e) => {
                  ui.setSearchText(e);
                }}
                iconStyle={{
                  top: '13px'
                }}
                TextColor={color.grayish.G100}
                TextColorHover={color.grayish.G50}
                border={`1px solid ${color.grayish.G600}`}
                borderHover={`1px solid ${color.grayish.G400}`}
                borderActive={`1px solid ${color.light_blue100}`}
                iconColor={color.grayish.G300}
                iconColorHover={color.grayish.G50}
              />

              <EuiPopover
                button={
                  <FilterContainer onClick={onButtonClick} color={color}>
                    <div className="filterImageContainer">
                      <MaterialIcon
                        className="materialIconImage"
                        icon="tune"
                        style={{
                          color: isPopoverOpen ? color.grayish.G10 : ''
                        }}
                      />
                    </div>
                    <EuiText
                      className="filterText"
                      style={{
                        color: isPopoverOpen ? color.grayish.G10 : ''
                      }}
                    >
                      Filter
                    </EuiText>
                  </FilterContainer>
                }
                panelStyle={{
                  border: 'none',
                  boxShadow: `0px 1px 20px ${color.black90}`,
                  background: `${color.pureWhite}`,
                  borderRadius: '6px',
                  minWidth: '432px',
                  minHeight: '304px',
                  marginTop: '0px',
                  marginLeft: '20px'
                }}
                isOpen={isPopoverOpen}
                closePopover={closePopover}
                panelClassName="yourClassNameHere"
                panelPaddingSize="none"
                anchorPosition="downLeft"
              >
                <div
                  style={{
                    display: 'flex',
                    flexDirection: 'row'
                  }}
                >
                  <EuiPopOverCheckboxLeft className="CheckboxOuter" color={color}>
                    <EuiText className="leftBoxHeading">STATUS</EuiText>
                    <EuiCheckboxGroup
                      options={Status}
                      idToSelectedMap={checkboxIdToSelectedMap}
                      onChange={(id) => {
                        onChangeStatus(id);
                      }}
                    />
                  </EuiPopOverCheckboxLeft>
                  <PopOverRightBox color={color}>
                    <EuiText className="rightBoxHeading">Languages</EuiText>
                    <EuiPopOverCheckboxRight className="CheckboxOuter" color={color}>
                      <EuiCheckboxGroup
                        options={Coding_Languages}
                        idToSelectedMap={checkboxIdToSelectedMapLanguage}
                        onChange={(id) => {
                          onChangeLanguage(id);
                        }}
                      />
                    </EuiPopOverCheckboxRight>
                  </PopOverRightBox>
                </div>
              </EuiPopover>
            </B>
            <D color={color}>
              <EuiText className="DText" color={color.grayish.G200}>
                Developers
              </EuiText>
              <div className="ImageOuterContainer">
                {peopleList &&
                  peopleList?.slice(0, 3).map((val, index) => {
                    return (
                      <DevelopersImageContainer
                        color={color}
                        style={{
                          zIndex: 3 - index,
                          marginLeft: index > 0 ? '-14px' : '',
                          objectFit: 'cover'
                        }}
                      >
                        <img
                          height={'23px'}
                          width={'23px'}
                          src={val?.img || '/static/person_placeholder.png'}
                          alt={''}
                          style={{
                            borderRadius: '50%'
                          }}
                        />
                      </DevelopersImageContainer>
                    );
                  })}
              </div>
              <EuiText
                style={{
                  fontSize: '16px',
                  fontWeight: '600',
                  fontFamily: 'Barlow',
                  color: color.black400
                }}
              >
                {developerCount}
              </EuiText>
            </D>
          </BountyHeaderDesk>
        </div>
      ) : (
        <BountyHeaderMobile>
          <LargeActionContainer>
            <SearchBar
              name="search"
              type="search"
              placeholder={`Search across ${activeBounty} Bounties`}
              value={ui.searchText}
              style={{
                width: 240,
                height: 32,
                background: 'transparent',
                marginLeft: '16px',
                fontFamily: 'Barlow'
              }}
              onChange={(e) => {
                ui.setSearchText(e);
              }}
              iconStyle={{
                top: '4px'
              }}
              TextColor={color.grayish.G400}
              TextColorHover={color.grayish.G100}
              border={`1px solid ${color.grayish.G500}`}
              borderHover={`1px solid ${color.grayish.G400}`}
              borderActive={`1px solid ${color.light_blue100}`}
              iconColor={color.grayish.G300}
              iconColorHover={color.grayish.G100}
            />

            {/* // TODO: add filter when have functionality. */}

            <EuiPopover
              button={
                <FilterContainer onClick={onButtonClick} color={color}>
                  <div className="filterImageContainer">
                    <MaterialIcon
                      className="materialIconImage"
                      icon="tune"
                      style={{
                        color: isPopoverOpen ? color.grayish.G10 : ''
                      }}
                    />
                  </div>
                  <EuiText
                    className="filterText"
                    style={{
                      color: isPopoverOpen ? color.grayish.G10 : ''
<<<<<<< HEAD
                    }}>
=======
                    }}
                  >
>>>>>>> 7f6b8ebb
                    Filter
                  </EuiText>
                </FilterContainer>
              }
              panelStyle={{
                border: 'none',
                boxShadow: `0px 1px 20px ${color.black90}`,
                background: `${color.pureWhite}`,
                borderRadius: '6px',
                minWidth: '432px',
                minHeight: '304px',
                marginTop: '0px',
                marginLeft: '20px'
              }}
              isOpen={isPopoverOpen}
              closePopover={closePopover}
              panelClassName="yourClassNameHere"
              panelPaddingSize="none"
<<<<<<< HEAD
              anchorPosition="downLeft">
=======
              anchorPosition="downLeft"
            >
>>>>>>> 7f6b8ebb
              <div
                style={{
                  display: 'flex',
                  flexDirection: 'row'
<<<<<<< HEAD
                }}>
=======
                }}
              >
>>>>>>> 7f6b8ebb
                <EuiPopOverCheckboxLeft className="CheckboxOuter" color={color}>
                  <EuiText className="leftBoxHeading">STATUS</EuiText>
                  <EuiCheckboxGroup
                    options={Status}
                    idToSelectedMap={checkboxIdToSelectedMap}
                    onChange={(id) => {
                      onChangeStatus(id);
                    }}
                  />
                </EuiPopOverCheckboxLeft>
                <PopOverRightBox color={color}>
                  <EuiText className="rightBoxHeading">Languages</EuiText>
                  <EuiPopOverCheckboxRight className="CheckboxOuter" color={color}>
                    <EuiCheckboxGroup
                      options={Coding_Languages}
                      idToSelectedMap={checkboxIdToSelectedMapLanguage}
                      onChange={(id) => {
                        onChangeLanguage(id);
                      }}
                    />
                  </EuiPopOverCheckboxRight>
                </PopOverRightBox>
              </div>
            </EuiPopover>
          </LargeActionContainer>
          <ShortActionContainer>
            <IconButton
              text={'Post a Bounty'}
              endingIcon={'add'}
              width={130}
              height={30}
              color={'success'}
              style={{
                color: color.pureWhite,
                fontSize: '12px',
                fontWeight: '600',
                textDecoration: 'none',
                transform: 'none'
              }}
              hoverColor={color.button_primary.hover}
              activeColor={color.button_primary.active}
              shadowColor={color.button_primary.shadow}
              iconStyle={{
                fontSize: '12px',
                fontWeight: '600',
                right: '8px',
                top: '9px'
              }}
              onClick={() => {
                if (ui.meInfo && ui.meInfo?.owner_alias) {
                  setShowFocusView(true);
                } else {
                  ui.setShowSignIn(true);
                }
              }}
            />
            {/* <IconButton
              text={`${activeBounty} Bounties opened`}
              leadingImg={'/static/copy.svg'}
              width={'fit-content'}
              height={48}
              color={'transparent'}
              style={{
                color: color.grayish.G200,
                fontSize: '12px',
                fontWeight: '500',
                cursor: 'default',
                textDecoration: 'none',
                padding: 0
              }}
              leadingImgStyle={{
                height: '21px',
                width: '18px',
                marginRight: '4px'
              }}
            /> */}
            <DevelopersContainerMobile>
              {peopleList &&
                peopleList?.slice(0, 3).map((val, index) => {
                  return (
                    <DevelopersImageContainer
                      color={color}
                      style={{
                        zIndex: 3 - index,
                        marginLeft: index > 0 ? '-14px' : ''
                      }}
                    >
                      <img
                        height={'20px'}
                        width={'20px'}
                        src={val?.img || '/static/person_placeholder.png'}
                        alt={''}
                        style={{
                          borderRadius: '50%'
                        }}
                      />
                    </DevelopersImageContainer>
                  );
                })}
              <EuiText
                style={{
                  fontSize: '14px',
                  fontFamily: 'Barlow',
                  fontWeight: '500',
                  color: color.black400
                }}
              >
                {peopleList && peopleList?.length}
              </EuiText>
            </DevelopersContainerMobile>
          </ShortActionContainer>
        </BountyHeaderMobile>
      )}
      {openStartUpModel && (
        <StartUpModal closeModal={closeModal} dataObject={'createWork'} buttonColor={'success'} />
      )}
    </>
  );
};

export default BountyHeader;

interface styledProps {
  color?: any;
}

const BountyHeaderDesk = styled.div`
  display: flex;
  flex-direction: row;
  justify-content: space-between;
  align-items: center;
  min-width: 1100px;
  max-width: 1100px;
`;

const B = styled.div`
  display: flex;
  flex-direction: row;
  justify-content: space-evenly;
  align-items: center;
`;

const D = styled.div<styledProps>`
  display: flex;
  flex-direction: row;
  align-items: center;
  .DText {
    font-size: 16px;
    font-family: Barlow;
    font-weight: 500;
  }
  .ImageOuterContainer {
    display: flex;
    flex-direction: row;
    align-items: center;
    color: ${(p) => p.color && p.color.grayish.G200};
    padding: 0 10px;
  }
`;

const DevelopersImageContainer = styled.div<styledProps>`
  height: 28px;
  width: 28px;
  border-radius: 50%;
  background: ${(p) => p.color && p.color.pureWhite};
  overflow: hidden;
  position: static;
  display: flex;
  justify-content: center;
  align-items: center;
`;

const BountyHeaderMobile = styled.div`
  display: flex;
  flex-direction: column;
  padding: 10px 0px;
`;

const ShortActionContainer = styled.div`
  display: flex;
  flex-direction: row;
  align-items: center;
  justify-content: space-evenly;
`;

const DevelopersContainerMobile = styled.div`
  display: flex;
  flex-direction: row;
  align-items: center;
`;

const LargeActionContainer = styled.div`
  display: flex;
  flex-direction: row;
  justify-content: space-between;
  align-items: center;
`;

const FilterContainer = styled.div<styledProps>`
  width: 78px;
  height: 48px;
  display: flex;
  flex-direction: row;
  justify-content: center;
  align-items: center;
  margin-left: 19px;
  cursor: pointer;
  user-select: none;
  .filterImageContainer {
    display: flex;
    justify-content: center;
    align-items: center;
    height: 48px;
    width: 36px;
    .materialIconImage {
      color: ${(p) => p.color && p.color.grayish.G200};
      cursor: pointer;
      font-size: 18px;
      margin-top: 4px;
    }
  }
  .filterText {
    font-family: Barlow;
    font-style: normal;
    font-weight: 500;
    font-size: 16px;
    line-height: 19px;
    display: flex;
    align-items: center;
    color: ${(p) => p.color && p.color.grayish.G200};
  }
  &:hover {
    .filterImageContainer {
      .materialIconImage {
        color: ${(p) => p.color && p.color.grayish.G50} !important;
        cursor: pointer;
        font-size: 18px;
        margin-top: 4px;
      }
    }
    .filterText {
      color: ${(p) => p.color && p.color.grayish.G50};
    }
  }
  &:active {
    .filterImageContainer {
      .materialIconImage {
        color: ${(p) => p.color && p.color.grayish.G10} !important;
        cursor: pointer;
        font-size: 18px;
        margin-top: 4px;
      }
    }
    .filterText {
      color: ${(p) => p.color && p.color.grayish.G10};
    }
  }
`;

const EuiPopOverCheckboxLeft = styled.div<styledProps>`
  width: 147px;
  height: 304px;
  padding: 15px 18px;
  border-right: 1px solid ${(p) => p.color && p.color.grayish.G700};
  user-select: none;
  .leftBoxHeading {
    font-family: Barlow;
    font-style: normal;
    font-weight: 700;
    font-size: 12px;
    line-height: 32px;
    text-transform: uppercase;
    color: ${(p) => p.color && p.color.grayish.G100};
    margin-bottom: 10px;
  }

  &.CheckboxOuter > div {
    display: flex;
    flex-direction: column;
    flex-wrap: wrap;

    .euiCheckboxGroup__item {
      .euiCheckbox__square {
        top: 5px;
        border: 1px solid ${(p) => p?.color && p?.color?.grayish.G500};
        border-radius: 2px;
      }
      .euiCheckbox__input + .euiCheckbox__square {
        background: ${(p) => p?.color && p?.color?.pureWhite} no-repeat center;
      }
      .euiCheckbox__input:checked + .euiCheckbox__square {
        border: 1px solid ${(p) => p?.color && p?.color?.blue1};
        background: ${(p) => p?.color && p?.color?.blue1} no-repeat center;
        background-image: url('static/checkboxImage.svg');
      }
      .euiCheckbox__label {
        font-family: 'Barlow';
        font-style: normal;
        font-weight: 500;
        font-size: 13px;
        line-height: 16px;
        color: ${(p) => p?.color && p?.color?.grayish.G50};
        &:hover {
          color: ${(p) => p?.color && p?.color?.grayish.G05};
        }
      }
      input.euiCheckbox__input:checked ~ label {
        color: ${(p) => p?.color && p?.color?.blue1};
      }
    }
  }
`;

const PopOverRightBox = styled.div<styledProps>`
  display: flex;
  flex-direction: column;
  max-height: 304px;
  padding: 15px 0px 20px 21px;
  .rightBoxHeading {
    font-family: Barlow;
    font-style: normal;
    font-weight: 700;
    font-size: 12px;
    line-height: 32px;
    text-transform: uppercase;
    color: ${(p) => p.color && p.color.grayish.G100};
  }
`;

const EuiPopOverCheckboxRight = styled.div<styledProps>`
  min-width: 285px;
  max-width: 285px;
  height: 240px;
  user-select: none;

  &.CheckboxOuter > div {
    height: 100%;
    display: flex;
    flex-direction: column;
    flex-wrap: wrap;
    justify-content: center;
    .euiCheckboxGroup__item {
      .euiCheckbox__square {
        top: 5px;
        border: 1px solid ${(p) => p?.color && p?.color?.grayish.G500};
        border-radius: 2px;
      }
      .euiCheckbox__input + .euiCheckbox__square {
        background: ${(p) => p?.color && p?.color?.pureWhite} no-repeat center;
      }
      .euiCheckbox__input:checked + .euiCheckbox__square {
        border: 1px solid ${(p) => p?.color && p?.color?.blue1};
        background: ${(p) => p?.color && p?.color?.blue1} no-repeat center;
        background-image: url('static/checkboxImage.svg');
      }
      .euiCheckbox__label {
        font-family: 'Barlow';
        font-style: normal;
        font-weight: 500;
        font-size: 13px;
        line-height: 16px;
        color: ${(p) => p?.color && p?.color?.grayish.G50};
        &:hover {
          color: ${(p) => p?.color && p?.color?.grayish.G05};
        }
      }
      input.euiCheckbox__input:checked ~ label {
        color: ${(p) => p?.color && p?.color?.blue1};
      }
    }
  }
`;<|MERGE_RESOLUTION|>--- conflicted
+++ resolved
@@ -303,12 +303,7 @@
                     className="filterText"
                     style={{
                       color: isPopoverOpen ? color.grayish.G10 : ''
-<<<<<<< HEAD
                     }}>
-=======
-                    }}
-                  >
->>>>>>> 7f6b8ebb
                     Filter
                   </EuiText>
                 </FilterContainer>
@@ -327,22 +322,12 @@
               closePopover={closePopover}
               panelClassName="yourClassNameHere"
               panelPaddingSize="none"
-<<<<<<< HEAD
               anchorPosition="downLeft">
-=======
-              anchorPosition="downLeft"
-            >
->>>>>>> 7f6b8ebb
               <div
                 style={{
                   display: 'flex',
                   flexDirection: 'row'
-<<<<<<< HEAD
                 }}>
-=======
-                }}
-              >
->>>>>>> 7f6b8ebb
                 <EuiPopOverCheckboxLeft className="CheckboxOuter" color={color}>
                   <EuiText className="leftBoxHeading">STATUS</EuiText>
                   <EuiCheckboxGroup
