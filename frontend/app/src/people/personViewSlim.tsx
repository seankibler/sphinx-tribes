--- conflicted
+++ resolved
@@ -315,12 +315,7 @@
                 cursor: 'pointer',
                 padding: 0,
                 overflow: 'hidden'
-<<<<<<< HEAD
               }}>
-=======
-              }}
-            >
->>>>>>> 0b4ee356
               {React.cloneElement(child, { ...s })}
             </Panel>
           );
@@ -335,12 +330,7 @@
                 display: 'flex',
                 justifyContent: 'flex-end',
                 paddingBottom: '16px'
-<<<<<<< HEAD
               }}>
-=======
-              }}
-            >
->>>>>>> 0b4ee356
               <PersonIconButton
                 text={'Post a Bounty'}
                 endingIcon={'add'}
@@ -364,16 +354,9 @@
                 }}
                 onClick={() => {
                   if (ui.meInfo && ui.meInfo?.owner_alias) {
-<<<<<<< HEAD
                     setShowCreateBountyModal(true);
-                  }
-=======
                     setShowFocusView(true);
                   }
-                  // else {
-                  //   showModal();
-                  // }
->>>>>>> 0b4ee356
                 }}
               />
             </div>
