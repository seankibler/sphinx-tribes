import React, { useState, useEffect, useRef } from 'react';
import styled from 'styled-components';
import { getHost } from '../host';
import { useStores } from '../store';

import AboutView from './widgetViews/aboutView';
import BlogView from './widgetViews/blogView';
import OfferView from './widgetViews/offerView';
import TwitterView from './widgetViews/twitterView';
import SupportMeView from './widgetViews/supportMeView';
import WantedView from './widgetViews/wantedView';
import PostView from './widgetViews/postView';

import { Button, IconButton, Modal, SearchTextInput } from '../sphinxUI';
import MaterialIcon from '@material/react-material-icon';
import FocusedView from './main/focusView';
import { meSchema } from '../form/schema';
import { useIsMobile, usePageScroll } from '../hooks';
import Person from './person';
import NoneSpace from './utils/noneSpace';
import ConnectCard from './utils/connectCard';
import { widgetConfigs } from './utils/constants';
import { useHistory, useLocation } from 'react-router';
import { queryLimit } from '../store/main';
import NoResults from './utils/noResults';
import PageLoadSpinner from './utils/pageLoadSpinner';
import Badges from './utils/badges';
import { colors } from '../colors';
import PersonIconButton from '../sphinxUI/icon_button';
import { useParams } from 'react-router-dom';

const host = getHost();
function makeQR(pubkey: string) {
  return `sphinx.chat://?action=person&host=${host}&pubkey=${pubkey}`;
}

export default function PersonView(props: any) {
  const { personId, loading, selectPerson, goBack } = props;

  // on this screen, there will always be a pubkey in the url, no need for personId

  const { main, ui } = useStores();
  const { meInfo, peoplePageNumber } = ui || {};

  const [loadingPerson, setLoadingPerson]: any = useState(false);
  const [loadedPerson, setLoadedPerson]: any = useState(null);

  const history = useHistory();
  const location = useLocation();
  const pathname = history?.location?.pathname;
  const color = colors['light'];
  // FOR PEOPLE VIEW
  let person: any = main.people && main.people.length && main.people.find((f) => f.id === personId);

  // migrating to loading person on person view load
  if (loadedPerson) {
    person = loadedPerson;
  }

  // if i select myself, fill person with meInfo
  if (personId === ui.meInfo?.id) {
    person = {
      ...ui.meInfo
    };
  }

  const people: any = (main.people && main.people.filter((f) => !f.hide)) || [];

  const { id, img, tags, owner_alias, unique_name, price_to_meet, extras, owner_pubkey } =
    person || {};

  let { description } = person || {};

  // backend is adding 'description' to empty descriptions, short term fix
  if (description === 'description') description = '';

  const canEdit = id === meInfo?.id;
  const isMobile = useIsMobile();

  const initialWidget = !isMobile || canEdit ? 'badges' : 'about';

  const [selectedWidget, setSelectedWidget] = useState(initialWidget);
  const [newSelectedWidget, setNewSelectedWidget] = useState(initialWidget);
  const [focusIndex, setFocusIndex] = useState(-1);
  const [showSupport, setShowSupport] = useState(false);

  const [showQR, setShowQR] = useState(false);
  const [showFocusView, setShowFocusView] = useState(false);
  const qrString = makeQR(owner_pubkey || '');
  const [showCreateBountyModal, setShowCreateBountyModal] = useState<boolean>(false);

  async function loadMorePeople(direction) {
    let newPage = peoplePageNumber + direction;
    if (newPage < 1) newPage = 1;

    await main.getPeople({ page: newPage });
  }

  // if no people, load people on mount
  useEffect(() => {
    if (!people.length) main.getPeople({ page: 1, resetPage: true });
  }, []);

  // deeplink load person
  useEffect(() => {
    doDeeplink();
  }, [pathname]);

  // fill state from url
  async function doDeeplink() {
    console.log('personviewslim: doDeeplink', pathname);
    if (pathname) {
      const splitPathname = pathname?.split('/');
      const personPubkey: string = splitPathname[2];
      if (personPubkey) {
        setLoadingPerson(true);
        const p = await main.getPersonByPubkey(personPubkey);
        setLoadedPerson(p);
        setLoadingPerson(false);

        const search = location?.search;

        // deeplink for widgets
        const widgetName: any = new URLSearchParams(search).get('widget');
        const widgetTimestamp: any = new URLSearchParams(search).get('timestamp');

        if (widgetName) {
          setNewSelectedWidget(widgetName);
          setSelectedWidget(widgetName);
          if (widgetTimestamp) {
            const thisExtra = p?.extras && p?.extras[widgetName];
            const thisItemIndex =
              thisExtra &&
              thisExtra.length &&
              thisExtra.findIndex((f) => f.created === parseInt(widgetTimestamp));
            if (thisItemIndex > -1) {
              // select it!
              setFocusIndex(thisItemIndex);
              setShowFocusView(true);
            }
          }
        }
      }
    }
  }

  function updatePath(name) {
    history.push(`${location.pathname}?widget=${name}`);
  }

  function updatePathIndex(timestamp) {
    history.push(`${location.pathname}?widget=${selectedWidget}&timestamp=${timestamp}`);
  }

  function switchWidgets(name) {
    setNewSelectedWidget(name);
    setSelectedWidget(name);
    updatePath(name);
    setShowFocusView(false);
    setFocusIndex(-1);
  }

  function selectPersonWithinFocusView(id, unique_name, pubkey) {
    setShowFocusView(false);
    setFocusIndex(-1);
    selectPerson(id, unique_name, pubkey);
  }

  useEffect(() => {
    if (ui.personViewOpenTab) {
      switchWidgets(ui.personViewOpenTab);
      ui.setPersonViewOpenTab('');
    }
  }, [ui.personViewOpenTab]);

  function logout() {
    ui.setEditMe(false);
    ui.setMeInfo(null);
    main.getPeople({ resetPage: true });
    goBack();
  }

  const { loadingTop, loadingBottom, handleScroll } = usePageScroll(
    () => loadMorePeople(1),
    () => loadMorePeople(-1)
  );

  if (loading) return <div>Loading...</div>;

  let widgetSchemas: any = meSchema.find((f) => f.name === 'extras');
  if (widgetSchemas && widgetSchemas.extras) {
    widgetSchemas = widgetSchemas && widgetSchemas.extras;
  }

  const fullSelectedWidget: any = extras && selectedWidget ? extras[selectedWidget] : null;

  console.log(fullSelectedWidget);

  // we do this because sometimes the widgets are empty arrays
  const filteredExtras = extras && { ...extras };
  if (filteredExtras) {
    const emptyArrayKeys = [''];

    Object.keys(filteredExtras).forEach((name) => {
      const p = extras && extras[name];
      if (Array.isArray(p) && !p.length) {
        emptyArrayKeys.push(name);
      }
      const thisSchema = widgetSchemas && widgetSchemas.find((e) => e.name === name);
      if (filteredExtras && thisSchema && thisSchema.single) {
        delete filteredExtras[name];
      }
    });

    emptyArrayKeys.forEach((e) => {
      if (filteredExtras && e) delete filteredExtras[e];
    });
  }

  const tabs = widgetConfigs;

  function hasWidgets() {
    let has = false;
    if (fullSelectedWidget && fullSelectedWidget.length) {
      has = true;
    }
    if (selectedWidget === 'badges') {
      has = true;
    }
    return has;
  }

  function renderWidgets(name: string) {
    if (name) {
      switch (name) {
        case 'about':
          return <AboutView canEdit={canEdit} {...person} />;
        case 'post':
          return wrapIt(<PostView {...fullSelectedWidget} person={person} />);
        case 'twitter':
          return wrapIt(<TwitterView {...fullSelectedWidget} person={person} />);
        case 'supportme':
          return wrapIt(<SupportMeView {...fullSelectedWidget} person={person} />);
        case 'offer':
          return wrapIt(<OfferView {...fullSelectedWidget} person={person} />);
        case 'wanted':
          return wrapIt(<WantedView {...fullSelectedWidget} person={person} />);
        case 'blog':
          return wrapIt(<BlogView {...fullSelectedWidget} person={person} />);
        default:
          return wrapIt(<></>);
      }
    }
    if (!selectedWidget) {
      return <div style={{ height: 200 }} />;
    }

    if (selectedWidget === 'badges') {
      return <Badges person={person} />;
    }

    const widgetSchema: any =
      (widgetSchemas && widgetSchemas.find((f) => f.name === selectedWidget)) || {};
    const { single } = widgetSchema;
    let fields = widgetSchema.fields && [...widgetSchema.fields];
    // remove show from display
    fields = fields && fields.filter((f) => f.name !== 'show');

    function wrapIt(child) {
      if (single) {
        return <Panel isMobile={isMobile}>{child}</Panel>;
      }

      const elementArray: any = [];

      const panelStyles = isMobile
        ? {
            minHeight: 132
          }
        : {
            maxWidth: 291,
            minWidth: 291,
            marginRight: 20,
            marginBottom: 20,
            minHeight: 472
          };

      fullSelectedWidget &&
        fullSelectedWidget.forEach((s, i) => {
          if (!canEdit && 'show' in s && s.show === false) {
            // skip hidden items
            return;
          }

          const conditionalStyles =
            !isMobile && s?.paid
              ? {
                  border: '1px solid #dde1e5',
                  boxShadow: 'none'
                }
              : {};

          elementArray.push(
            <Panel
              isMobile={isMobile}
              key={i}
              onClick={() => {
                setShowFocusView(true);
                setFocusIndex(i);
                if (s.created) updatePathIndex(s.created);
              }}
              style={{
                ...panelStyles,
                ...conditionalStyles,
                cursor: 'pointer',
                padding: 0,
                overflow: 'hidden'
              }}
            >
              {React.cloneElement(child, { ...s })}
            </Panel>
          );
        });
      const noneKey = canEdit ? 'me' : 'otherUser';
      const panels: any = elementArray.length ? (
        <div style={{ width: '100%', display: 'flex', flexDirection: 'column' }}>
          {person?.owner_pubkey === ui?.meInfo?.pubkey && selectedWidget === 'wanted' && (
            <div
              style={{
                width: '100%',
                display: 'flex',
                justifyContent: 'flex-end',
                paddingBottom: '16px'
              }}
            >
              <PersonIconButton
                text={'Post a Bounty'}
                endingIcon={'add'}
                width={204}
                height={48}
                color={'success'}
                style={{
                  color: color.pureWhite,
                  fontSize: '16px',
                  fontWeight: '600',
                  textDecoration: 'none'
                }}
                hoverColor={color.button_primary.hover}
                activeColor={color.button_primary.active}
                shadowColor={color.button_primary.shadow}
                iconStyle={{
                  fontSize: '16px',
                  fontWeight: '400',
                  top: '17px',
                  right: '18px'
                }}
                onClick={() => {
                  if (ui.meInfo && ui.meInfo?.owner_alias) {
                    setShowCreateBountyModal(true);
<<<<<<< HEAD
=======
                    setShowFocusView(true);
>>>>>>> 68930237
                  }
                }}
              />
            </div>
          )}
          <div style={{ width: '100%', display: 'flex', flexDirection: 'row', flexWrap: 'wrap' }}>
            {elementArray}
          </div>
        </div>
      ) : (
        <div
          style={{
            width: '100%'
          }}
        >
          <NoneSpace
            action={() => setShowCreateBountyModal(true)}
            small
            {...tabs[selectedWidget]?.noneSpace[noneKey]}
          />
        </div>
      );

      console.log('elementArray', elementArray.length);

      return (
        <>
          <PageLoadSpinner show={loadingPerson} />
          {panels}
        </>
      );
    }

    switch (selectedWidget) {
      case 'about':
        return (
          <Panel isMobile={isMobile}>
            <AboutView {...person} />
          </Panel>
        );
      case 'post':
        return wrapIt(<PostView {...fullSelectedWidget} person={person} />);
      case 'twitter':
        return wrapIt(<TwitterView {...fullSelectedWidget} person={person} />);
      case 'supportme':
        return wrapIt(<SupportMeView {...fullSelectedWidget} person={person} />);
      case 'offer':
        return wrapIt(<OfferView {...fullSelectedWidget} person={person} />);
      case 'wanted':
        return wrapIt(<WantedView {...fullSelectedWidget} person={person} />);
      case 'blog':
        return wrapIt(<BlogView {...fullSelectedWidget} person={person} />);
      default:
        return wrapIt(<></>);
    }
  }

  function nextIndex() {
    if (focusIndex < 0) {
      console.log('nope!');
      return;
    }
    if (person && person.extras) {
      const g = person.extras[tabs[selectedWidget]?.name];
      const nextindex = focusIndex + 1;
      if (g[nextindex]) setFocusIndex(nextindex);
      else setFocusIndex(0);
    }
  }

  function prevIndex() {
    if (focusIndex < 0) {
      console.log('nope!');
      return;
    }
    if (person && person.extras) {
      const g = person?.extras[tabs[selectedWidget]?.name];
      const previndex = focusIndex - 1;
      if (g[previndex]) setFocusIndex(previndex);
      else setFocusIndex(g.length - 1);
    }
  }

  function renderEditButton(style: any) {
    if (!canEdit || !selectedWidget) return <div />;

    if (selectedWidget === 'badges') return <div />;

    // don't return button if there are no items in list, the button is returned elsewhere
    if (selectedWidget !== 'about') {
      if (!fullSelectedWidget || (fullSelectedWidget && fullSelectedWidget.length < 1))
        return <div />;
    }
  }

  const defaultPic = '/static/person_placeholder.png';
  const mediumPic = img;

  function renderMobileView() {
    return (
      <div
        style={{
          display: 'flex',
          flexDirection: 'column',
          width: '100%',
          overflow: 'auto',
          height: '100%'
        }}
      >
        <Panel isMobile={isMobile} style={{ paddingBottom: 0, paddingTop: 80 }}>
          <div
            style={{
              position: 'absolute',
              top: 20,
              left: 0,
              display: 'flex',
              justifyContent: 'space-between',
              width: '100%',
              padding: '0 20px'
            }}
          >
            <IconButton onClick={goBack} icon="arrow_back" />
            {canEdit ? (
              <Button
                text="Sign out"
                onClick={logout}
                height={42}
                style={{
                  fontSize: 13,
                  color: '#3c3f41',
                  border: 'none',
                  margin: 0,
                  padding: 0
                }}
                iconStyle={{ color: '#8e969c' }}
                iconSize={20}
                color="white"
                leadingIcon="logout"
              />
            ) : (
              <div />
            )}
          </div>

          {/* profile photo */}
          <Head>
            <Img src={mediumPic || defaultPic} />
            <RowWrap>
              <Name>{owner_alias}</Name>
            </RowWrap>

            {/* only see buttons on other people's profile */}
            {canEdit ? (
              <div style={{ height: 40 }} />
            ) : (
              <RowWrap style={{ marginBottom: 30, marginTop: 25 }}>
                <a href={qrString}>
                  <Button
                    text="Connect"
                    onClick={(e) => e.stopPropagation()}
                    color="primary"
                    height={42}
                    width={120}
                  />
                </a>

                <div style={{ width: 15 }} />

                <Button
                  text="Send Tip"
                  color="link"
                  height={42}
                  width={120}
                  onClick={() => setShowSupport(true)}
                />
              </RowWrap>
            )}
          </Head>

          <Tabs>
            {tabs &&
              Object.keys(tabs).map((name, i) => {
                const t = tabs[name];
                const { label } = t;
                const selected = name === newSelectedWidget;
                const hasExtras = extras && extras[name] && extras[name].length > 0;
                const count: any = hasExtras
                  ? extras[name].filter((f) => {
                      if ('show' in f) {
                        // show has a value
                        if (!f.show) return false;
                      }
                      // if no value default to true
                      return true;
                    }).length
                  : null;

                return (
                  <Tab
                    key={i}
                    selected={selected}
                    onClick={() => {
                      switchWidgets(name);
                    }}
                  >
                    {label}
                    {count && <Counter>{count}</Counter>}
                  </Tab>
                );
              })}
          </Tabs>
        </Panel>

        <Sleeve>
          {renderEditButton({})}
          {renderWidgets('')}
          <div style={{ height: 60 }} />
        </Sleeve>

        <Modal fill visible={showFocusView}>
          <FocusedView
            person={person}
            canEdit={canEdit}
            selectedIndex={focusIndex}
            config={tabs[selectedWidget] && tabs[selectedWidget]}
            onSuccess={() => {
              console.log('success');
              setFocusIndex(-1);
            }}
            goBack={() => {
              setShowFocusView(false);
              setFocusIndex(-1);
            }}
          />
        </Modal>
      </div>
    );
  }

  const loaderTop = <PageLoadSpinner show={loadingTop} />;
  const loaderBottom = (
    <PageLoadSpinner
      noAnimate
      show={loadingBottom}
      style={{ position: 'absolute', bottom: 0, left: 0 }}
    />
  );

  function renderDesktopView() {
    const focusedDesktopModalStyles = newSelectedWidget
      ? {
          ...tabs[newSelectedWidget]?.modalStyle
        }
      : {};

    return (
      <div
        style={{
          display: 'flex',
          width: '100%',
          height: '100%'
        }}
      >
        {!canEdit && (
          <PeopleList>
            <DBack>
              <Button color="clear" leadingIcon="arrow_back" text="Back" onClick={goBack} />

              <SearchTextInput
                small
                name="search"
                type="search"
                placeholder="Search"
                value={ui.searchText}
                style={{
                  width: 120,
                  height: 40,
                  border: '1px solid #DDE1E5',
                  background: '#fff'
                }}
                onChange={(e) => {
                  console.log('handleChange', e);
                  ui.setSearchText(e);
                }}
              />
            </DBack>

            <PeopleScroller
              style={{ width: '100%', overflowY: 'auto', height: '100%' }}
              onScroll={handleScroll}
            >
              {loaderTop}
              {people?.length ? (
                people.map((t) => (
                  <Person
                    {...t}
                    key={t.id}
                    selected={personId === t.id}
                    hideActions={true}
                    small={true}
                    select={selectPersonWithinFocusView}
                  />
                ))
              ) : (
                <NoResults />
              )}

              {/* make sure you can always scroll ever with too few people */}
              {people?.length < queryLimit && <div style={{ height: 400 }} />}
            </PeopleScroller>

            {loaderBottom}
          </PeopleList>
        )}

        <AboutWrap
          style={{
            width: 364,
            minWidth: 364,
            background: '#ffffff',
            color: '#000000',
            padding: 40,
            zIndex: 5,
            // height: '100%',
            marginTop: canEdit ? 64 : 0,
            height: canEdit ? 'calc(100% - 64px)' : '100%',
            borderLeft: '1px solid #ebedef',
            borderRight: '1px solid #ebedef',
            boxShadow: '1px 2px 6px -2px rgba(0, 0, 0, 0.07)'
          }}
        >
          {canEdit && (
            <div
              style={{
                position: 'absolute',
                top: 0,
                left: 0,
                display: 'flex',
                background: '#ffffff',
                justifyContent: 'space-between',
                alignItems: 'center',
                width: 364,
                minWidth: 364,
                boxShadow: '0px 2px 6px rgba(0, 0, 0, 0.07)',
                borderBottom: 'solid 1px #ebedef',
                paddingRight: 10,
                height: 64,
                zIndex: 0
              }}
            >
              <Button color="clear" leadingIcon="arrow_back" text="Back" onClick={goBack} />
              <div />
            </div>
          )}

          {/* profile photo */}
          <Head>
            <div style={{ height: 35 }} />

            <Img src={mediumPic || defaultPic}>
              <IconButton
                iconStyle={{ color: '#5F6368' }}
                style={{
                  zIndex: 2,
                  width: '40px',
                  height: '40px',
                  padding: 0,
                  background: '#ffffff',
                  border: '1px solid #D0D5D8',
                  boxSizing: 'borderBox',
                  borderRadius: 4
                }}
                icon={'qr_code_2'}
                onClick={() => setShowQR(true)}
              />
            </Img>

            <RowWrap>
              <Name>{owner_alias}</Name>
            </RowWrap>

            {/* only see buttons on other people's profile */}
            {canEdit ? (
              <RowWrap
                style={{
                  marginBottom: 30,
                  marginTop: 25,
                  justifyContent: 'space-around'
                }}
              >
                <Button
                  text="Edit Profile"
                  onClick={() => {
                    switchWidgets('about');
                    setShowFocusView(true);
                  }}
                  color="widget"
                  height={42}
                  style={{ fontSize: 13, background: '#f2f3f5' }}
                  leadingIcon={'edit'}
                  iconSize={15}
                />
                <Button
                  text="Sign out"
                  onClick={logout}
                  height={42}
                  style={{ fontSize: 13, color: '#3c3f41' }}
                  iconStyle={{ color: '#8e969c' }}
                  iconSize={15}
                  color="white"
                  leadingIcon="logout"
                />
              </RowWrap>
            ) : (
              <RowWrap
                style={{
                  marginBottom: 30,
                  marginTop: 25,
                  justifyContent: 'space-between'
                }}
              >
                <Button
                  text="Connect"
                  onClick={() => setShowQR(true)}
                  color="primary"
                  height={42}
                  width={120}
                />

                <Button
                  text="Send Tip"
                  color="link"
                  height={42}
                  width={120}
                  onClick={() => setShowSupport(true)}
                />
              </RowWrap>
            )}
          </Head>

          {renderWidgets('about')}
        </AboutWrap>

        <div
          style={{
            width: canEdit ? 'calc(100% - 365px)' : 'calc(100% - 628px)',
            minWidth: 250,
            zIndex: canEdit ? 6 : 4
          }}
        >
          <Tabs
            style={{
              background: '#fff',
              padding: '0 20px',
              borderBottom: 'solid 1px #ebedef',
              boxShadow: canEdit
                ? '0px 2px 0px rgba(0, 0, 0, 0.07)'
                : '0px 2px 6px rgba(0, 0, 0, 0.07)'
            }}
          >
            {tabs &&
              Object.keys(tabs).map((name, i) => {
                if (name === 'about') return <div key={i} />;
                const t = tabs[name];
                const { label } = t;
                const selected = name === newSelectedWidget;
                const hasExtras = extras && extras[name] && extras[name].length > 0;
                const count: any = hasExtras
                  ? extras[name].filter((f) => {
                      if ('show' in f) {
                        // show has a value
                        if (!f.show) return false;
                      }
                      // if no value default to true
                      return true;
                    }).length
                  : null;

                return (
                  <Tab
                    key={i}
                    style={{ height: 64, alignItems: 'center' }}
                    selected={selected}
                    onClick={() => {
                      switchWidgets(name);
                    }}
                  >
                    {label}
                    {count > 0 && <Counter>{count}</Counter>}
                  </Tab>
                );
              })}
          </Tabs>

          <div
            style={{
              padding: 20,
              height: 'calc(100% - 63px)',
              background: '#F2F3F5',
              overflowY: 'auto',
              position: 'relative'
            }}
          >
            {renderEditButton({ marginBottom: 15 })}
            {/* <div style={{ height: 15 }} /> */}
            <Sleeve
              style={{
                display: 'flex',
                alignItems: 'flex-start',
                justifyContent:
                  fullSelectedWidget && fullSelectedWidget.length > 0 ? 'flex-start' : 'center',
                flexWrap: 'wrap',
                height: !hasWidgets() ? 'inherit' : '',
                paddingTop: !hasWidgets() ? 30 : 0
              }}
            >
              {renderWidgets('')}
            </Sleeve>
            <div style={{ height: 60 }} />
          </div>
        </div>

        <ConnectCard
          dismiss={() => setShowQR(false)}
          modalStyle={{ top: -63, height: 'calc(100% + 64px)' }}
          person={person}
          visible={showQR}
        />

        <Modal
          visible={showCreateBountyModal}
          style={{
            // top: -64,
            // height: 'calc(100% + 64px)'
            height: '100%'
          }}
          envStyle={{
            marginTop: isMobile ? 64 : 0,
            background: color.pureWhite,
            zIndex: 20,
            ...focusedDesktopModalStyles,
            borderRadius: '10px'
          }}
          // nextArrow={nextIndex}
          // prevArrow={prevIndex}
          overlayClick={() => {
            setShowCreateBountyModal(false);
            setFocusIndex(-1);
            if (selectedWidget === 'about') switchWidgets('badges');
          }}
          bigCloseImage={() => {
            setShowCreateBountyModal(false);
            setFocusIndex(-1);
            if (selectedWidget === 'about') switchWidgets('badges');
          }}
          bigCloseImageStyle={{
            top: '-18px',
            right: '-18px',
            background: '#000',
            borderRadius: '50%'
          }}
        >
          <FocusedView
            newDesign={true}
            person={person}
            canEdit={canEdit}
            selectedIndex={focusIndex}
            config={tabs[selectedWidget] && tabs[selectedWidget]}
            onSuccess={() => {
              console.log('success');
              setFocusIndex(-1);
              if (selectedWidget === 'about') switchWidgets('badges');
              setShowCreateBountyModal(false);
            }}
            goBack={() => {
              setShowCreateBountyModal(false);
              setFocusIndex(-1);
              if (selectedWidget === 'about') switchWidgets('badges');
            }}
          />
        </Modal>

        <Modal
          visible={showFocusView}
          style={{
            // top: -64,
            // height: 'calc(100% + 64px)'
            height: '100%'
          }}
          envStyle={{
            marginTop: isMobile ? 64 : 0,
            borderRadius: 0,
            background: '#fff',
            height: '100%',
            width: '60%',
            minWidth: 500,
            maxWidth: 602,
            zIndex: 20, //minHeight: 300,
            ...focusedDesktopModalStyles
          }}
          nextArrow={nextIndex}
          prevArrow={prevIndex}
          overlayClick={() => {
            setShowFocusView(false);
            setFocusIndex(-1);
            if (selectedWidget === 'about') switchWidgets('badges');
          }}
          bigClose={() => {
            setShowFocusView(false);
            setFocusIndex(-1);
            if (selectedWidget === 'about') switchWidgets('badges');
          }}
        >
          <FocusedView
            person={person}
            canEdit={canEdit}
            selectedIndex={focusIndex}
            config={tabs[selectedWidget] && tabs[selectedWidget]}
            onSuccess={() => {
              console.log('success');
              setFocusIndex(-1);
              if (selectedWidget === 'about') switchWidgets('badges');
            }}
            goBack={() => {
              setShowFocusView(false);
              setFocusIndex(-1);
              if (selectedWidget === 'about') switchWidgets('badges');
            }}
          />
        </Modal>
      </div>
    );
  }

  return (
    <Content>
      {isMobile ? renderMobileView() : renderDesktopView()}

      <Modal
        visible={showSupport}
        close={() => setShowSupport(false)}
        style={{
          // top: -64,
          // height: 'calc(100% + 64px)'
          height: '100%'
        }}
        envStyle={{
          marginTop: isMobile || canEdit ? 64 : 123,
          borderRadius: 0
        }}
      >
        <div
          dangerouslySetInnerHTML={{
            __html: `<sphinx-widget
                                pubkey=${owner_pubkey}
                                amount="500"
                                title="Support Me"
                                subtitle="Because I'm awesome"
                                buttonlabel="Donate"
                                defaultinterval="weekly"
                                imgurl="${
                                  mediumPic ||
                                  'https://i.scdn.co/image/28747994a80c78bc2824c2561d101db405926a37'
                                }"
                            ></sphinx-widget>`
          }}
        />
      </Modal>
    </Content>
  );
}

interface PanelProps {
  isMobile: boolean;
}

const PeopleList = styled.div`
  position: relative;
  display: flex;
  flex-direction: column;
  background: #ffffff;
  width: 265px;
  overflow-y: overlay !important;

  * {
    scrollbar-width: 6px;
    scrollbar-color: rgba(176, 183, 188, 0.25);
  }

  /* Works on Chrome, Edge, and Safari */
  *::-webkit-scrollbar {
    width: 6px;
  }

  *::-webkit-scrollbar-thumb {
    background-color: rgba(176, 183, 188, 0.25);
    background: rgba(176, 183, 188, 0.25);
    width: 6px;
    border-radius: 10px;
    background-clip: padding-box;
  }

  ::-webkit-scrollbar-track-piece:start {
    background: transparent url('images/backgrounds/scrollbar.png') repeat-y !important;
  }

  ::-webkit-scrollbar-track-piece:end {
    background: transparent url('images/backgrounds/scrollbar.png') repeat-y !important;
  }
`;

const PeopleScroller = styled.div`
  overflow-y: overlay !important;
  width: 100%;
  height: 100%;
`;

const AboutWrap = styled.div`
  overflow-y: auto !important;
  ::-webkit-scrollbar-thumb {
    background-color: rgba(176, 183, 188, 0);
    background: rgba(176, 183, 188, 0);
  }

  &:hover {
    ::-webkit-scrollbar-thumb {
      background-color: rgba(176, 183, 188, 0.45);
      background: rgba(176, 183, 188, 0.45);
    }
  }
`;

const DBack = styled.div`
  min-height: 64px;
  height: 64px;
  display: flex;
  padding-right: 10px;
  align-items: center;
  justify-content: space-between;
  background: #ffffff;
  box-shadow: 0px 1px 6px rgba(0, 0, 0, 0.07);
  z-index: 0;
`;

const Panel = styled.div<PanelProps>`
  position: relative;
  background: #ffffff;
  color: #000000;
  padding: 20px;
  box-shadow: ${(p) => (p.isMobile ? 'none' : '0px 0px 6px rgb(0 0 0 / 7%)')};
  border-bottom: ${(p) => (p.isMobile ? '2px solid #EBEDEF' : 'none')};
`;
const Content = styled.div`
  display: flex;
  flex-direction: column;

  width: 100%;
  height: 100%;
  align-items: center;
  color: #000000;
  background: #f0f1f3;
`;

const Counter = styled.div`
  font-family: Roboto;
  font-style: normal;
  font-weight: normal;
  font-size: 11px;
  line-height: 19px;
  margin-bottom: -3px;
  /* or 173% */
  margin-left: 8px;

  display: flex;
  align-items: center;

  /* Placeholder Text */

  color: #b0b7bc;
`;

const ActionInfo = styled.div`
  font-style: normal;
  font-weight: normal;
  font-size: 22px;
  line-height: 26px;
  display: flex;
  align-items: center;
  text-align: center;
  padding: 20px;
  display: flex;
  flex-direction: column;
  justify-content: center;
  align-items: center;
  color: #b0b7bc;
  margin-bottom: 10px;
`;

/* Placeholder Text */

const Tabs = styled.div`
  display: flex;
  width: 100%;
  align-items: center;
  // justify-content:center;
  overflow-x: auto;
  ::-webkit-scrollbar {
    display: none;
  }
`;

interface TagProps {
  selected: boolean;
}
const Tab = styled.div<TagProps>`
  display: flex;
  padding: 10px;
  margin-right: 25px;
  color: ${(p) => (p.selected ? '#292C33' : '#8E969C')};
  border-bottom: ${(p) => p.selected && '4px solid #618AFF'};
  cursor: hover;
  font-weight: 500;
  font-size: 15px;
  line-height: 19px;
  cursor: pointer;
`;

const Head = styled.div`
  display: flex;
  flex-direction: column;
  justify-content: center;
  align-items: center;
  width: 100%;
`;

const Name = styled.div`
  font-style: normal;
  font-weight: 500;
  font-size: 24px;
  line-height: 28px;
  /* or 73% */

  text-align: center;

  /* Text 2 */

  color: #3c3f41;
`;

const Sleeve = styled.div``;

const RowWrap = styled.div`
  display: flex;
  justify-content: center;

  width: 100%;
`;

interface ImageProps {
  readonly src: string;
}
const Img = styled.div<ImageProps>`
  background-image: url('${(p) => p.src}');
  background-position: center;
  background-size: cover;
  margin-bottom: 20px;
  width: 150px;
  height: 150px;
  border-radius: 50%;
  position: relative;
  display: flex;
  align-items: flex-end;
  justify-content: flex-end;
`;<|MERGE_RESOLUTION|>--- conflicted
+++ resolved
@@ -357,10 +357,7 @@
                 onClick={() => {
                   if (ui.meInfo && ui.meInfo?.owner_alias) {
                     setShowCreateBountyModal(true);
-<<<<<<< HEAD
-=======
                     setShowFocusView(true);
->>>>>>> 68930237
                   }
                 }}
               />
