package handlers

import (
	"bytes"
	"context"
	"encoding/json"
	"errors"
	"fmt"
	"io"
	"net/http"
	"net/http/httptest"
	"strconv"
	"strings"
	"testing"
	"time"

	"github.com/go-chi/chi"
	"github.com/lib/pq"
	"github.com/stakwork/sphinx-tribes/auth"
	"github.com/stakwork/sphinx-tribes/config"
	"github.com/stakwork/sphinx-tribes/db"
	"github.com/stakwork/sphinx-tribes/handlers/mocks"
	dbMocks "github.com/stakwork/sphinx-tribes/mocks"
	"github.com/stretchr/testify/assert"
	"github.com/stretchr/testify/mock"
)

func TestCreateOrEditBounty(t *testing.T) {

	ctx := context.WithValue(context.Background(), auth.ContextKey, "test-key")
	mockDb := dbMocks.NewDatabase(t)
	mockClient := mocks.NewHttpClient(t)
	bHandler := NewBountyHandler(mockClient, mockDb)

	t.Run("should return error if body is not a valid json", func(t *testing.T) {
		rr := httptest.NewRecorder()
		handler := http.HandlerFunc(bHandler.CreateOrEditBounty)

		invalidJson := []byte(`{"key": "value"`)
		req, err := http.NewRequestWithContext(ctx, http.MethodPost, "/", bytes.NewReader(invalidJson))
		if err != nil {
			t.Fatal(err)
		}

		handler.ServeHTTP(rr, req)

		assert.Equal(t, http.StatusNotAcceptable, rr.Code, "invalid status received")
	})

	t.Run("missing required field, bounty type", func(t *testing.T) {
		rr := httptest.NewRecorder()
		handler := http.HandlerFunc(bHandler.CreateOrEditBounty)

		invalidBody := []byte(`{"type": ""}`)
		req, err := http.NewRequestWithContext(ctx, http.MethodPost, "/", bytes.NewReader(invalidBody))
		if err != nil {
			t.Fatal(err)
		}

		handler.ServeHTTP(rr, req)

		assert.Equal(t, http.StatusBadRequest, rr.Code)
	})

	t.Run("missing required field, bounty title", func(t *testing.T) {
		rr := httptest.NewRecorder()
		handler := http.HandlerFunc(bHandler.CreateOrEditBounty)

		invalidBody := []byte(`{"type": "bounty_type", "title": ""}`)
		req, err := http.NewRequestWithContext(ctx, http.MethodPost, "/", bytes.NewReader(invalidBody))
		if err != nil {
			t.Fatal(err)
		}

		handler.ServeHTTP(rr, req)

		assert.Equal(t, http.StatusBadRequest, rr.Code)
	})

	t.Run("missing required field, bounty description", func(t *testing.T) {
		rr := httptest.NewRecorder()
		handler := http.HandlerFunc(bHandler.CreateOrEditBounty)

		invalidBody := []byte(`{"type": "bounty_type", "title": "first bounty", "description": ""}`)
		req, err := http.NewRequestWithContext(ctx, http.MethodPost, "/", bytes.NewReader(invalidBody))
		if err != nil {
			t.Fatal(err)
		}

		handler.ServeHTTP(rr, req)

		assert.Equal(t, http.StatusBadRequest, rr.Code)
	})

	t.Run("return error if trying to update other user bounty", func(t *testing.T) {
		rr := httptest.NewRecorder()
		handler := http.HandlerFunc(bHandler.CreateOrEditBounty)

		existingBounty := db.Bounty{
			ID:          1,
			Type:        "coding",
			Title:       "first bounty",
			Description: "first bounty description",
			OrgUuid:     "org-1",
			Assignee:    "user1",
		}
		mockDb.On("UpdateBountyBoolColumn", mock.AnythingOfType("db.Bounty"), "show").Return(existingBounty)
		mockDb.On("GetBounty", uint(1)).Return(existingBounty).Once()

		body := []byte(`{"id": 1, "type": "bounty_type", "title": "first bounty", "description": "my first bounty", "tribe": "random-value", "assignee": "john-doe", "owner_id": "second-user"}`)
		req, err := http.NewRequestWithContext(ctx, http.MethodPost, "/", bytes.NewReader(body))
		if err != nil {
			t.Fatal(err)
		}

		handler.ServeHTTP(rr, req)

		assert.Equal(t, http.StatusBadRequest, rr.Code)
		assert.Contains(t, strings.TrimRight(rr.Body.String(), "\n"), "Cannot edit another user's bounty")
		mockDb.AssertExpectations(t)
	})

	t.Run("return error if user does not have required roles", func(t *testing.T) {
		rr := httptest.NewRecorder()
		handler := http.HandlerFunc(bHandler.CreateOrEditBounty)

		mockOrg := db.Organization{
			ID:          1,
			Uuid:        "org-1",
			Name:        "custom org",
			OwnerPubKey: "org-key",
		}
		existingBounty := db.Bounty{
			ID:          1,
			Type:        "coding",
			Title:       "first bounty",
			Description: "first bounty description",
			OrgUuid:     "org-1",
			OwnerID:     "second-user",
		}
		updatedBounty := existingBounty
		updatedBounty.Title = "first bounty updated"
		mockDb.On("UpdateBountyBoolColumn", mock.AnythingOfType("db.Bounty"), "show").Return(existingBounty)
		mockDb.On("UpdateBountyNullColumn", mock.AnythingOfType("db.Bounty"), "assignee").Return(existingBounty)
		mockDb.On("GetBounty", uint(1)).Return(existingBounty).Once()
		mockDb.On("UserHasManageBountyRoles", "test-key", mockOrg.Uuid).Return(false).Once()

		body, _ := json.Marshal(updatedBounty)
		req, err := http.NewRequestWithContext(ctx, http.MethodPost, "/", bytes.NewReader(body))
		if err != nil {
			t.Fatal(err)
		}

		handler.ServeHTTP(rr, req)

		assert.Equal(t, http.StatusBadRequest, rr.Code)
	})

	t.Run("should allow to add or edit bounty if user has role", func(t *testing.T) {
		rr := httptest.NewRecorder()
		handler := http.HandlerFunc(bHandler.CreateOrEditBounty)

		mockOrg := db.Organization{
			ID:          1,
			Uuid:        "org-1",
			Name:        "custom org",
			OwnerPubKey: "org-key",
		}
		existingBounty := db.Bounty{
			ID:          1,
			Type:        "coding",
			Title:       "first bounty",
			Description: "first bounty description",
			OrgUuid:     "org-1",
			OwnerID:     "second-user",
		}
		updatedBounty := existingBounty
		updatedBounty.Title = "first bounty updated"
		mockDb.On("UpdateBountyBoolColumn", mock.AnythingOfType("db.Bounty"), "show").Return(existingBounty)
		mockDb.On("UpdateBountyNullColumn", mock.AnythingOfType("db.Bounty"), "assignee").Return(existingBounty)
		mockDb.On("GetBounty", uint(1)).Return(existingBounty).Once()
		mockDb.On("UserHasManageBountyRoles", "test-key", mockOrg.Uuid).Return(true).Once()
		mockDb.On("CreateOrEditBounty", mock.AnythingOfType("db.Bounty")).Return(updatedBounty, nil).Once()

		body, _ := json.Marshal(updatedBounty)
		req, err := http.NewRequestWithContext(ctx, http.MethodPost, "/", bytes.NewReader(body))
		if err != nil {
			t.Fatal(err)
		}

		handler.ServeHTTP(rr, req)

		assert.Equal(t, http.StatusOK, rr.Code)
		mockDb.AssertExpectations(t)
	})

	t.Run("should return error if failed to add new bounty", func(t *testing.T) {
		rr := httptest.NewRecorder()
		handler := http.HandlerFunc(bHandler.CreateOrEditBounty)
		newBounty := db.Bounty{
			Type:        "coding",
			Title:       "first bounty",
			Description: "first bounty description",
			OrgUuid:     "org-1",
			OwnerID:     "test-key",
		}
		mockDb.On("UpdateBountyNullColumn", mock.AnythingOfType("db.Bounty"), "assignee").Return(db.Bounty{Assignee: "test-key"})
		mockDb.On("CreateOrEditBounty", mock.AnythingOfType("db.Bounty")).Return(db.Bounty{}, errors.New("failed to add")).Once()

		body, _ := json.Marshal(newBounty)
		req, err := http.NewRequestWithContext(ctx, http.MethodPost, "/", bytes.NewReader(body))
		if err != nil {
			t.Fatal(err)
		}

		handler.ServeHTTP(rr, req)

		assert.Equal(t, http.StatusBadRequest, rr.Code)
		mockDb.AssertExpectations(t)
	})

	t.Run("add bounty if not present", func(t *testing.T) {
		rr := httptest.NewRecorder()
		handler := http.HandlerFunc(bHandler.CreateOrEditBounty)
		newBounty := db.Bounty{
			Type:        "coding",
			Title:       "first bounty",
			Description: "first bounty description",
			OrgUuid:     "org-1",
			OwnerID:     "test-key",
		}
		mockDb.On("UpdateBountyNullColumn", mock.AnythingOfType("db.Bounty"), "assignee").Return(db.Bounty{Assignee: "test-key"})
		mockDb.On("CreateOrEditBounty", mock.AnythingOfType("db.Bounty")).Return(newBounty, nil).Once()

		body, _ := json.Marshal(newBounty)
		req, err := http.NewRequestWithContext(ctx, http.MethodPost, "/", bytes.NewReader(body))
		if err != nil {
			t.Fatal(err)
		}

		handler.ServeHTTP(rr, req)

		assert.Equal(t, http.StatusOK, rr.Code)
		mockDb.AssertExpectations(t)
	})
}

func TestPayLightningInvoice(t *testing.T) {
	expectedUrl := fmt.Sprintf("%s/invoices", config.RelayUrl)
	expectedBody := `{"payment_request": "req-id"}`

	t.Run("validate request url, body and headers", func(t *testing.T) {
		mockHttpClient := &mocks.HttpClient{}
		mockDb := &dbMocks.Database{}
		handler := NewBountyHandler(mockHttpClient, mockDb)
		mockHttpClient.On("Do", mock.MatchedBy(func(req *http.Request) bool {
			bodyByt, _ := io.ReadAll(req.Body)
			return req.Method == http.MethodPut && expectedUrl == req.URL.String() && req.Header.Get("x-user-token") == config.RelayAuthKey && expectedBody == string(bodyByt)
		})).Return(nil, errors.New("some-error")).Once()

		success, invoicePayErr := handler.PayLightningInvoice("req-id")

		assert.Empty(t, invoicePayErr)
		assert.Empty(t, success)
		mockHttpClient.AssertExpectations(t)
	})

	t.Run("put on invoice request failed with error status and invalid json", func(t *testing.T) {
		mockHttpClient := &mocks.HttpClient{}
		mockDb := &dbMocks.Database{}
		handler := NewBountyHandler(mockHttpClient, mockDb)
		r := io.NopCloser(bytes.NewReader([]byte(`"internal server error"`)))
		mockHttpClient.On("Do", mock.MatchedBy(func(req *http.Request) bool {
			bodyByt, _ := io.ReadAll(req.Body)
			return req.Method == http.MethodPut && expectedUrl == req.URL.String() && req.Header.Get("x-user-token") == config.RelayAuthKey && expectedBody == string(bodyByt)
		})).Return(&http.Response{
			StatusCode: 500,
			Body:       r,
		}, nil)

		success, invoicePayErr := handler.PayLightningInvoice("req-id")

		assert.False(t, invoicePayErr.Success)
		assert.Empty(t, success)
		mockHttpClient.AssertExpectations(t)
	})

	t.Run("put on invoice request failed with error status", func(t *testing.T) {
		mockHttpClient := &mocks.HttpClient{}
		mockDb := &dbMocks.Database{}
		handler := NewBountyHandler(mockHttpClient, mockDb)
		r := io.NopCloser(bytes.NewReader([]byte(`{"error": "internal server error"}`)))
		mockHttpClient.On("Do", mock.MatchedBy(func(req *http.Request) bool {
			bodyByt, _ := io.ReadAll(req.Body)
			return req.Method == http.MethodPut && expectedUrl == req.URL.String() && req.Header.Get("x-user-token") == config.RelayAuthKey && expectedBody == string(bodyByt)
		})).Return(&http.Response{
			StatusCode: 500,
			Body:       r,
		}, nil).Once()

		success, invoicePayErr := handler.PayLightningInvoice("req-id")

		assert.Equal(t, invoicePayErr.Error, "internal server error")
		assert.Empty(t, success)
		mockHttpClient.AssertExpectations(t)
	})

	t.Run("put on invoice request succeed with invalid json", func(t *testing.T) {
		mockHttpClient := &mocks.HttpClient{}
		mockDb := &dbMocks.Database{}
		handler := NewBountyHandler(mockHttpClient, mockDb)
		r := io.NopCloser(bytes.NewReader([]byte(`"invalid json"`)))
		mockHttpClient.On("Do", mock.MatchedBy(func(req *http.Request) bool {
			bodyByt, _ := io.ReadAll(req.Body)
			return req.Method == http.MethodPut && expectedUrl == req.URL.String() && req.Header.Get("x-user-token") == config.RelayAuthKey && expectedBody == string(bodyByt)
		})).Return(&http.Response{
			StatusCode: 200,
			Body:       r,
		}, nil).Once()

		success, invoicePayErr := handler.PayLightningInvoice("req-id")

		assert.False(t, success.Success)
		assert.Empty(t, invoicePayErr)
		mockHttpClient.AssertExpectations(t)
	})

	t.Run("should unmarshal the response properly after success", func(t *testing.T) {
		mockHttpClient := &mocks.HttpClient{}
		mockDb := &dbMocks.Database{}
		handler := NewBountyHandler(mockHttpClient, mockDb)
		r := io.NopCloser(bytes.NewReader([]byte(`{"success": true, "response": { "settled": true, "payment_request": "req", "payment_hash": "hash", "preimage": "random-string", "amount": "1000"}}`)))
		expectedSuccessMsg := db.InvoicePaySuccess{
			Success: true,
			Response: db.InvoiceCheckResponse{
				Settled:         true,
				Payment_request: "req",
				Payment_hash:    "hash",
				Preimage:        "random-string",
				Amount:          "1000",
			},
		}
		mockHttpClient.On("Do", mock.MatchedBy(func(req *http.Request) bool {
			bodyByt, _ := io.ReadAll(req.Body)
			return req.Method == http.MethodPut && expectedUrl == req.URL.String() && req.Header.Get("x-user-token") == config.RelayAuthKey && expectedBody == string(bodyByt)
		})).Return(&http.Response{
			StatusCode: 200,
			Body:       r,
		}, nil).Once()

		success, invoicePayErr := handler.PayLightningInvoice("req-id")

		assert.Empty(t, invoicePayErr)
		assert.EqualValues(t, expectedSuccessMsg, success)
		mockHttpClient.AssertExpectations(t)
	})

}

func TestDeleteBounty(t *testing.T) {
	mockDb := dbMocks.NewDatabase(t)
	mockHttpClient := mocks.NewHttpClient(t)
	bHandler := NewBountyHandler(mockHttpClient, mockDb)
	ctx := context.WithValue(context.Background(), auth.ContextKey, "test-key")

	t.Run("should return unauthorized error if users public key not present", func(t *testing.T) {
		rr := httptest.NewRecorder()
		handler := http.HandlerFunc(bHandler.DeleteBounty)

		req, err := http.NewRequestWithContext(context.Background(), http.MethodDelete, "/", nil)
		if err != nil {
			t.Fatal(err)
		}

		handler.ServeHTTP(rr, req)

		assert.Equal(t, http.StatusUnauthorized, rr.Code)
	})

	t.Run("should return unauthorized error if public key not present in route", func(t *testing.T) {
		rr := httptest.NewRecorder()
		handler := http.HandlerFunc(bHandler.DeleteBounty)

		rctx := chi.NewRouteContext()
		rctx.URLParams.Add("pubkey", "")
		rctx.URLParams.Add("created", "1111")
		req, err := http.NewRequestWithContext(context.WithValue(ctx, chi.RouteCtxKey, rctx), http.MethodDelete, "//1111", nil)
		if err != nil {
			t.Fatal(err)
		}
		handler.ServeHTTP(rr, req)

		assert.Equal(t, http.StatusUnauthorized, rr.Code)
	})

	t.Run("should return unauthorized error if created at key not present in route", func(t *testing.T) {
		rr := httptest.NewRecorder()
		handler := http.HandlerFunc(bHandler.DeleteBounty)

		rctx := chi.NewRouteContext()
		rctx.URLParams.Add("pubkey", "pub-key")
		rctx.URLParams.Add("created", "")
		req, err := http.NewRequestWithContext(context.WithValue(ctx, chi.RouteCtxKey, rctx), http.MethodDelete, "/pub-key/", nil)
		if err != nil {
			t.Fatal(err)
		}
		handler.ServeHTTP(rr, req)

		assert.Equal(t, http.StatusUnauthorized, rr.Code)
	})

	t.Run("should return error if failed to delete from db", func(t *testing.T) {
		rr := httptest.NewRecorder()
		handler := http.HandlerFunc(bHandler.DeleteBounty)
		mockDb.On("DeleteBounty", "pub-key", "1111").Return(db.Bounty{}, errors.New("some-error")).Once()

		rctx := chi.NewRouteContext()
		rctx.URLParams.Add("pubkey", "pub-key")
		rctx.URLParams.Add("created", "1111")
		req, err := http.NewRequestWithContext(context.WithValue(ctx, chi.RouteCtxKey, rctx), http.MethodDelete, "/pub-key/createdAt", nil)
		if err != nil {
			t.Fatal(err)
		}
		handler.ServeHTTP(rr, req)

		assert.Equal(t, http.StatusInternalServerError, rr.Code)
		mockDb.AssertExpectations(t)
	})

	t.Run("should successfully delete bounty from db", func(t *testing.T) {
		rr := httptest.NewRecorder()
		handler := http.HandlerFunc(bHandler.DeleteBounty)
		existingBounty := db.Bounty{
			OwnerID: "pub-key",
			Created: 1111,
		}
		mockDb.On("DeleteBounty", "pub-key", "1111").Return(existingBounty, nil).Once()

		rctx := chi.NewRouteContext()
		rctx.URLParams.Add("pubkey", "pub-key")
		rctx.URLParams.Add("created", "1111")
		req, err := http.NewRequestWithContext(context.WithValue(ctx, chi.RouteCtxKey, rctx), http.MethodDelete, "/pub-key/1111", nil)
		if err != nil {
			t.Fatal(err)
		}
		handler.ServeHTTP(rr, req)

		var returnedBounty db.Bounty
		_ = json.Unmarshal(rr.Body.Bytes(), &returnedBounty)
		assert.Equal(t, http.StatusOK, rr.Code)
		assert.EqualValues(t, existingBounty, returnedBounty)
		mockDb.AssertExpectations(t)
	})
}

<<<<<<< HEAD
// #1509
func TestGetBountyByCreated(t *testing.T) {
	mockDb := dbMocks.NewDatabase(t)
	mockHttpClient := mocks.NewHttpClient(t)
	bHandler := NewBountyHandler(mockHttpClient, mockDb)

	t.Run("Should return if bounty is present in db", func(t *testing.T) {
		rr := httptest.NewRecorder()
		handler := http.HandlerFunc(bHandler.GetBountyByCreated)
		bounty := db.Bounty{
			ID:          1,
			Type:        "coding",
			Title:       "first bounty",
			Description: "first bounty description",
			OrgUuid:     "org-1",
			Assignee:    "user1",
			Created:     1707991475,
			OwnerID:     "owner-1",
		}
		createdStr := strconv.FormatInt(bounty.Created, 10)

		rctx := chi.NewRouteContext()
		rctx.URLParams.Add("created", "1707991475")
		req, _ := http.NewRequestWithContext(context.WithValue(context.Background(), chi.RouteCtxKey, rctx), http.MethodGet, "gobounties/created/1707991475", nil)
		mockDb.On("GetBountyDataByCreated", createdStr).Return([]db.Bounty{bounty}, nil).Once()
		mockDb.On("GetPersonByPubkey", "owner-1").Return(db.Person{}).Once()
		mockDb.On("GetPersonByPubkey", "user1").Return(db.Person{}).Once()
		mockDb.On("GetOrganizationByUuid", "org-1").Return(db.Organization{}).Once()
		handler.ServeHTTP(rr, req)

		var returnedBounty []db.BountyResponse
		err := json.Unmarshal(rr.Body.Bytes(), &returnedBounty)
		assert.NoError(t, err)
		assert.Equal(t, http.StatusOK, rr.Code)
		assert.NotEmpty(t, returnedBounty)

	})
}

func TestGetPersonAssignedBounties(t *testing.T) {
=======
func TestGetBountyByCreated(t *testing.T) {
	ctx := context.WithValue(context.Background(), auth.ContextKey, "test-key")
	mockDb := dbMocks.NewDatabase(t)
	mockGenerateBountyResponse := func(bounties []db.Bounty) []db.BountyResponse {
		return []db.BountyResponse{} // Mocked response
	}
	mockHttpClient := mocks.NewHttpClient(t)
	bHandler := NewBountyHandler(mockHttpClient, mockDb)

	t.Run("Should return bounty by its created value", func(t *testing.T) {
		bHandler.generateBountyResponse = mockGenerateBountyResponse

		expectedBounty := []db.Bounty{{
			ID:          1,
			Type:        "type1",
			Title:       "Test Bounty",
			Description: "Description",
			Created:     123456789,
		}}
		mockDb.On("GetBountyDataByCreated", "123456789").Return(expectedBounty, nil).Once()

		rr := httptest.NewRecorder()
		handler := http.HandlerFunc(bHandler.GetBountyByCreated)

		req, err := http.NewRequestWithContext(ctx, "GET", "/bounty/123456789", nil)
		if err != nil {
			t.Fatal(err)
		}
		chiCtx := chi.NewRouteContext()
		chiCtx.URLParams.Add("created", "123456789")
		req = req.WithContext(context.WithValue(req.Context(), chi.RouteCtxKey, chiCtx))

		handler.ServeHTTP(rr, req)

		assert.Equal(t, http.StatusOK, rr.Code)
	})
}

func TestGetNextBountyByCreated(t *testing.T) {
	ctx := context.Background()
>>>>>>> 0f13e94a
	mockDb := dbMocks.NewDatabase(t)
	mockHttpClient := mocks.NewHttpClient(t)
	bHandler := NewBountyHandler(mockHttpClient, mockDb)

<<<<<<< HEAD
	t.Run("Should successfull Get Person Assigned Bounties", func(t *testing.T) {
		rr := httptest.NewRecorder()
		handler := http.HandlerFunc(bHandler.GetPersonAssignedBounties)
		bounty := db.Bounty{
			ID:          1,
			Type:        "coding",
			Title:       "first bounty",
			Description: "first bounty description",
			OrgUuid:     "org-1",
			Assignee:    "user1",
			Created:     1707991475,
			OwnerID:     "owner-1",
		}

		rctx := chi.NewRouteContext()
		rctx.URLParams.Add("uuid", "clu80datu2rjujsmim40")
		rctx.URLParams.Add("sortBy", "paid")
		rctx.URLParams.Add("page", "1")
		rctx.URLParams.Add("limit", "20")
		rctx.URLParams.Add("search", "")
		req, _ := http.NewRequestWithContext(context.WithValue(context.Background(), chi.RouteCtxKey, rctx), http.MethodGet, "people/wanteds/assigned/clu80datu2rjujsmim40?sortBy=paid&page=1&limit=20&search=", nil)

		mockDb.On("GetAssignedBounties", req).Return([]db.Bounty{bounty}, nil).Once()
		mockDb.On("GetPersonByPubkey", "owner-1").Return(db.Person{}, nil).Once()
		mockDb.On("GetPersonByPubkey", "user1").Return(db.Person{}, nil).Once()
		mockDb.On("GetOrganizationByUuid", "org-1").Return(db.Organization{}, nil).Once()
		handler.ServeHTTP(rr, req)

		var returnedBounty []db.BountyResponse
		err := json.Unmarshal(rr.Body.Bytes(), &returnedBounty)
		assert.NoError(t, err)
		assert.Equal(t, http.StatusOK, rr.Code)
		assert.NotEmpty(t, returnedBounty)
	})
}

// #1526
func TestGetBountyById(t *testing.T) {
=======
	t.Run("Should test that the next bounty on the bounties homepage can be gotten by its created value and the selected filters", func(t *testing.T) {
		mockDb.On("GetNextBountyByCreated", mock.Anything).Return(uint(1), nil).Once()

		rr := httptest.NewRecorder()
		req, _ := http.NewRequest("GET", "/next/123456789", nil)

		bHandler.GetNextBountyByCreated(rr, req.WithContext(ctx))

		assert.Equal(t, http.StatusOK, rr.Code)
		mockDb.AssertExpectations(t)
	})
}

func TestGetPreviousBountyByCreated(t *testing.T) {
	ctx := context.Background()
>>>>>>> 0f13e94a
	mockDb := dbMocks.NewDatabase(t)
	mockHttpClient := mocks.NewHttpClient(t)
	bHandler := NewBountyHandler(mockHttpClient, mockDb)

<<<<<<< HEAD
	t.Run("successful retrieval of bounty by ID", func(t *testing.T) {
		rr := httptest.NewRecorder()
		handler := http.HandlerFunc(bHandler.GetBountyById)

		bounty := db.Bounty{
			ID:                      1,
			OwnerID:                 "owner123",
			Paid:                    false,
			Show:                    true,
			Type:                    "bug fix",
			Award:                   "500",
			AssignedHours:           10,
			BountyExpires:           "2023-12-31",
			CommitmentFee:           1000,
			Price:                   500,
			Title:                   "Fix critical bug in payment system",
			Tribe:                   "development",
			Assignee:                "user1",
			TicketUrl:               "http://example.com/issues/1",
			OrgUuid:                 "org-789",
			Description:             "This bounty is for fixing a critical bug in the payment system that causes transactions to fail under certain conditions.",
			WantedType:              "immediate",
			Deliverables:            "A pull request with a fix, including tests",
			GithubDescription:       true,
			OneSentenceSummary:      "Fix a critical payment system bug",
			EstimatedSessionLength:  "2 hours",
			EstimatedCompletionDate: "2023-10-01",
			Created:                 time.Now().Unix(),
			Updated:                 nil,
			AssignedDate:            nil,
			CompletionDate:          nil,
			MarkAsPaidDate:          nil,
			PaidDate:                nil,
			CodingLanguages:         pq.StringArray{"Go", "Python"},
		}

		rctx := chi.NewRouteContext()
		rctx.URLParams.Add("bountyId", strconv.Itoa(int(bounty.ID)))
		req, err := http.NewRequestWithContext(context.WithValue(context.Background(), chi.RouteCtxKey, rctx), http.MethodGet, "/bounty/1", nil)
		assert.NoError(t, err)

		mockDb.On("GetBountyById", mock.Anything).Return([]db.Bounty{bounty}, nil).Once()
		mockDb.On("GetPersonByPubkey", "owner123").Return(db.Person{}).Once()
		mockDb.On("GetPersonByPubkey", "user1").Return(db.Person{}).Once()
		mockDb.On("GetOrganizationByUuid", "org-789").Return(db.Organization{}).Once()

		handler.ServeHTTP(rr, req)

		var returnedBounty []db.BountyResponse
		err = json.Unmarshal(rr.Body.Bytes(), &returnedBounty)
		assert.NoError(t, err)
		assert.Equal(t, http.StatusOK, rr.Code)
		mockDb.AssertExpectations(t)
	})

	t.Run("bounty not found", func(t *testing.T) {
		rr := httptest.NewRecorder()
		handler := http.HandlerFunc(bHandler.GetBountyById)

		rctx := chi.NewRouteContext()
		rctx.URLParams.Add("bountyId", "999")
		req, err := http.NewRequestWithContext(context.WithValue(context.Background(), chi.RouteCtxKey, rctx), http.MethodGet, "/bounty/999", nil)
		assert.NoError(t, err)

		mockDb.On("GetBountyById", "999").Return(nil, errors.New("not-found")).Once()
		handler.ServeHTTP(rr, req)

		assert.Equal(t, http.StatusBadRequest, rr.Code)
=======
	t.Run("Should test that the previous bounty on the bounties homepage can be gotten by its created value and the selected filters", func(t *testing.T) {
		mockDb.On("GetPreviousBountyByCreated", mock.Anything).Return(uint(1), nil).Once()

		rr := httptest.NewRecorder()
		req, _ := http.NewRequest("GET", "/previous/123456789", nil)

		bHandler.GetPreviousBountyByCreated(rr, req.WithContext(ctx))

		assert.Equal(t, http.StatusOK, rr.Code)
		mockDb.AssertExpectations(t)
	})
}

func TestGetOrganizationNextBountyByCreated(t *testing.T) {
	ctx := context.Background()
	mockDb := dbMocks.NewDatabase(t)
	mockHttpClient := mocks.NewHttpClient(t)
	bHandler := NewBountyHandler(mockHttpClient, mockDb)

	t.Run("Should test that the next bounty on the organization bounties homepage can be gotten by its created value and the selected filters", func(t *testing.T) {
		mockDb.On("GetNextOrganizationBountyByCreated", mock.AnythingOfType("*http.Request")).Return(uint(1), nil).Once()

		rr := httptest.NewRecorder()
		req, _ := http.NewRequest("GET", "/org/next/org-uuid/123456789", nil)

		bHandler.GetOrganizationNextBountyByCreated(rr, req.WithContext(ctx))

		assert.Equal(t, http.StatusOK, rr.Code)
		mockDb.AssertExpectations(t)
	})
}

func TestGetOrganizationPreviousBountyByCreated(t *testing.T) {
	ctx := context.Background()
	mockDb := dbMocks.NewDatabase(t)
	mockHttpClient := mocks.NewHttpClient(t)
	bHandler := NewBountyHandler(mockHttpClient, mockDb)

	t.Run("Should test that the previous bounty on the organization bounties homepage can be gotten by its created value and the selected filters", func(t *testing.T) {
		mockDb.On("GetPreviousOrganizationBountyByCreated", mock.AnythingOfType("*http.Request")).Return(uint(1), nil).Once()

		rr := httptest.NewRecorder()
		req, _ := http.NewRequest("GET", "/org/previous/org-uuid/123456789", nil)

		bHandler.GetOrganizationPreviousBountyByCreated(rr, req.WithContext(ctx))

		assert.Equal(t, http.StatusOK, rr.Code)
>>>>>>> 0f13e94a
		mockDb.AssertExpectations(t)
	})
}<|MERGE_RESOLUTION|>--- conflicted
+++ resolved
@@ -453,8 +453,7 @@
 	})
 }
 
-<<<<<<< HEAD
-// #1509
+
 func TestGetBountyByCreated(t *testing.T) {
 	mockDb := dbMocks.NewDatabase(t)
 	mockHttpClient := mocks.NewHttpClient(t)
@@ -494,54 +493,7 @@
 }
 
 func TestGetPersonAssignedBounties(t *testing.T) {
-=======
-func TestGetBountyByCreated(t *testing.T) {
-	ctx := context.WithValue(context.Background(), auth.ContextKey, "test-key")
-	mockDb := dbMocks.NewDatabase(t)
-	mockGenerateBountyResponse := func(bounties []db.Bounty) []db.BountyResponse {
-		return []db.BountyResponse{} // Mocked response
-	}
-	mockHttpClient := mocks.NewHttpClient(t)
-	bHandler := NewBountyHandler(mockHttpClient, mockDb)
-
-	t.Run("Should return bounty by its created value", func(t *testing.T) {
-		bHandler.generateBountyResponse = mockGenerateBountyResponse
-
-		expectedBounty := []db.Bounty{{
-			ID:          1,
-			Type:        "type1",
-			Title:       "Test Bounty",
-			Description: "Description",
-			Created:     123456789,
-		}}
-		mockDb.On("GetBountyDataByCreated", "123456789").Return(expectedBounty, nil).Once()
-
-		rr := httptest.NewRecorder()
-		handler := http.HandlerFunc(bHandler.GetBountyByCreated)
-
-		req, err := http.NewRequestWithContext(ctx, "GET", "/bounty/123456789", nil)
-		if err != nil {
-			t.Fatal(err)
-		}
-		chiCtx := chi.NewRouteContext()
-		chiCtx.URLParams.Add("created", "123456789")
-		req = req.WithContext(context.WithValue(req.Context(), chi.RouteCtxKey, chiCtx))
-
-		handler.ServeHTTP(rr, req)
-
-		assert.Equal(t, http.StatusOK, rr.Code)
-	})
-}
-
-func TestGetNextBountyByCreated(t *testing.T) {
-	ctx := context.Background()
->>>>>>> 0f13e94a
-	mockDb := dbMocks.NewDatabase(t)
-	mockHttpClient := mocks.NewHttpClient(t)
-	bHandler := NewBountyHandler(mockHttpClient, mockDb)
-
-<<<<<<< HEAD
-	t.Run("Should successfull Get Person Assigned Bounties", func(t *testing.T) {
+  	t.Run("Should successfull Get Person Assigned Bounties", func(t *testing.T) {
 		rr := httptest.NewRecorder()
 		handler := http.HandlerFunc(bHandler.GetPersonAssignedBounties)
 		bounty := db.Bounty{
@@ -577,9 +529,52 @@
 	})
 }
 
-// #1526
-func TestGetBountyById(t *testing.T) {
-=======
+func TestGetBountyByCreated(t *testing.T) {
+	ctx := context.WithValue(context.Background(), auth.ContextKey, "test-key")
+	mockDb := dbMocks.NewDatabase(t)
+	mockGenerateBountyResponse := func(bounties []db.Bounty) []db.BountyResponse {
+		return []db.BountyResponse{} // Mocked response
+	}
+	mockHttpClient := mocks.NewHttpClient(t)
+	bHandler := NewBountyHandler(mockHttpClient, mockDb)
+
+	t.Run("Should return bounty by its created value", func(t *testing.T) {
+		bHandler.generateBountyResponse = mockGenerateBountyResponse
+
+		expectedBounty := []db.Bounty{{
+			ID:          1,
+			Type:        "type1",
+			Title:       "Test Bounty",
+			Description: "Description",
+			Created:     123456789,
+		}}
+		mockDb.On("GetBountyDataByCreated", "123456789").Return(expectedBounty, nil).Once()
+
+		rr := httptest.NewRecorder()
+		handler := http.HandlerFunc(bHandler.GetBountyByCreated)
+
+		req, err := http.NewRequestWithContext(ctx, "GET", "/bounty/123456789", nil)
+		if err != nil {
+			t.Fatal(err)
+		}
+		chiCtx := chi.NewRouteContext()
+		chiCtx.URLParams.Add("created", "123456789")
+		req = req.WithContext(context.WithValue(req.Context(), chi.RouteCtxKey, chiCtx))
+
+		handler.ServeHTTP(rr, req)
+
+		assert.Equal(t, http.StatusOK, rr.Code)
+	})
+}
+
+func TestGetNextBountyByCreated(t *testing.T) {
+	ctx := context.Background()
+
+	mockDb := dbMocks.NewDatabase(t)
+	mockHttpClient := mocks.NewHttpClient(t)
+	bHandler := NewBountyHandler(mockHttpClient, mockDb)
+
+
 	t.Run("Should test that the next bounty on the bounties homepage can be gotten by its created value and the selected filters", func(t *testing.T) {
 		mockDb.On("GetNextBountyByCreated", mock.Anything).Return(uint(1), nil).Once()
 
@@ -595,81 +590,11 @@
 
 func TestGetPreviousBountyByCreated(t *testing.T) {
 	ctx := context.Background()
->>>>>>> 0f13e94a
+
 	mockDb := dbMocks.NewDatabase(t)
 	mockHttpClient := mocks.NewHttpClient(t)
 	bHandler := NewBountyHandler(mockHttpClient, mockDb)
 
-<<<<<<< HEAD
-	t.Run("successful retrieval of bounty by ID", func(t *testing.T) {
-		rr := httptest.NewRecorder()
-		handler := http.HandlerFunc(bHandler.GetBountyById)
-
-		bounty := db.Bounty{
-			ID:                      1,
-			OwnerID:                 "owner123",
-			Paid:                    false,
-			Show:                    true,
-			Type:                    "bug fix",
-			Award:                   "500",
-			AssignedHours:           10,
-			BountyExpires:           "2023-12-31",
-			CommitmentFee:           1000,
-			Price:                   500,
-			Title:                   "Fix critical bug in payment system",
-			Tribe:                   "development",
-			Assignee:                "user1",
-			TicketUrl:               "http://example.com/issues/1",
-			OrgUuid:                 "org-789",
-			Description:             "This bounty is for fixing a critical bug in the payment system that causes transactions to fail under certain conditions.",
-			WantedType:              "immediate",
-			Deliverables:            "A pull request with a fix, including tests",
-			GithubDescription:       true,
-			OneSentenceSummary:      "Fix a critical payment system bug",
-			EstimatedSessionLength:  "2 hours",
-			EstimatedCompletionDate: "2023-10-01",
-			Created:                 time.Now().Unix(),
-			Updated:                 nil,
-			AssignedDate:            nil,
-			CompletionDate:          nil,
-			MarkAsPaidDate:          nil,
-			PaidDate:                nil,
-			CodingLanguages:         pq.StringArray{"Go", "Python"},
-		}
-
-		rctx := chi.NewRouteContext()
-		rctx.URLParams.Add("bountyId", strconv.Itoa(int(bounty.ID)))
-		req, err := http.NewRequestWithContext(context.WithValue(context.Background(), chi.RouteCtxKey, rctx), http.MethodGet, "/bounty/1", nil)
-		assert.NoError(t, err)
-
-		mockDb.On("GetBountyById", mock.Anything).Return([]db.Bounty{bounty}, nil).Once()
-		mockDb.On("GetPersonByPubkey", "owner123").Return(db.Person{}).Once()
-		mockDb.On("GetPersonByPubkey", "user1").Return(db.Person{}).Once()
-		mockDb.On("GetOrganizationByUuid", "org-789").Return(db.Organization{}).Once()
-
-		handler.ServeHTTP(rr, req)
-
-		var returnedBounty []db.BountyResponse
-		err = json.Unmarshal(rr.Body.Bytes(), &returnedBounty)
-		assert.NoError(t, err)
-		assert.Equal(t, http.StatusOK, rr.Code)
-		mockDb.AssertExpectations(t)
-	})
-
-	t.Run("bounty not found", func(t *testing.T) {
-		rr := httptest.NewRecorder()
-		handler := http.HandlerFunc(bHandler.GetBountyById)
-
-		rctx := chi.NewRouteContext()
-		rctx.URLParams.Add("bountyId", "999")
-		req, err := http.NewRequestWithContext(context.WithValue(context.Background(), chi.RouteCtxKey, rctx), http.MethodGet, "/bounty/999", nil)
-		assert.NoError(t, err)
-
-		mockDb.On("GetBountyById", "999").Return(nil, errors.New("not-found")).Once()
-		handler.ServeHTTP(rr, req)
-
-		assert.Equal(t, http.StatusBadRequest, rr.Code)
-=======
 	t.Run("Should test that the previous bounty on the bounties homepage can be gotten by its created value and the selected filters", func(t *testing.T) {
 		mockDb.On("GetPreviousBountyByCreated", mock.Anything).Return(uint(1), nil).Once()
 
@@ -717,7 +642,7 @@
 		bHandler.GetOrganizationPreviousBountyByCreated(rr, req.WithContext(ctx))
 
 		assert.Equal(t, http.StatusOK, rr.Code)
->>>>>>> 0f13e94a
+
 		mockDb.AssertExpectations(t)
 	})
 }