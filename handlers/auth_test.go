--- conflicted
+++ resolved
@@ -660,7 +660,6 @@
 		assert.Equal(t, mockEncodedToken, responseData["jwt"])
 		assert.EqualValues(t, person, fetchedPerson)
 	})
-<<<<<<< HEAD
 
 	t.Run("Empty JWT Token", func(t *testing.T) {
 		req, err := http.NewRequest("GET", "/refresh_jwt", nil)
@@ -733,7 +732,6 @@
 		assert.Equal(t, http.StatusNotAcceptable, rr.Code)
 	})
 
-=======
 }
 
 func TestCreateConnectionCode(t *testing.T) {
@@ -828,5 +826,4 @@
 			assert.Equal(t, tt.expectedStatus, rr.Code)
 		})
 	}
->>>>>>> 02e4eee5
 }