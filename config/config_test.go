package config

import (
<<<<<<< HEAD
	"testing"

	"github.com/stretchr/testify/assert"
=======
	"fmt"
	"github.com/h2non/gock"
	"os"
	"testing"
>>>>>>> 30793a5f
)

func TestInitConfig(t *testing.T) {
	InitConfig()

	if Host != "https://people.sphinx.chat" {
		t.Error("Could not load default host")
	}

	if MemeUrl != "https://memes.sphinx.chat" {
		t.Error("Could not load default meme url")
	}

	if JwtKey == "" {
		t.Error("Could not load random jwtKey")
	}
<<<<<<< HEAD
}

func TestStripSuperAdmins(t *testing.T) {
	testAdminList := "hello, hi, yes, now"
	admins := StripSuperAdmins(testAdminList)
	assert.Equal(t, len(admins), 4)

	testAdminNocomma := "hello"
	adminsNoComma := StripSuperAdmins(testAdminNocomma)
	assert.Equal(t, len(adminsNoComma), 1)

	testNoAdmins := ""
	noAdmins := StripSuperAdmins(testNoAdmins)
	assert.Equal(t, len(noAdmins), 0)

	test2Admins := "hello, hi"
	admins2 := StripSuperAdmins(test2Admins)
	assert.Equal(t, len(admins2), 2)
=======

	if RelayAuthKey != "" {
		t.Error("Could not load RelayAuthKey")
	}
}

func TestGenerateRandomString(t *testing.T) {

	testRandString := GenerateRandomString()

	if testRandString == "" {
		t.Error("randstring should not be empty")
	}

	if len(testRandString) < 24 {
		t.Error("randstring cannot be less than length 24")
	}
	if len(testRandString) > 24 {
		t.Error("randstring cannot be greater than lenght 24")
	}
}

func TestGetNodePubKey(t *testing.T) {
	defer gock.Off()

	//response := map[string]string{"identity_pubkey": "1234"}
	//success := map[string]bool{"success": true}
	response := NodeGetInfoResponse{IdentityPubkey: "1234"}
	nodeGetInfo := NodeGetInfo{Success: true, Response: response}

	gock.New("https://relay.com").
		Get("/getinfo").
		Persist().
		Reply(200).
		JSON(nodeGetInfo)

	os.Setenv("RELAY_URL", "https://relay.com")
	InitConfig()
	nodePubKey := GetNodePubKey()
	fmt.Print(nodePubKey)
	if nodePubKey != "1234" {
		t.Error("Node pubkey is incorrect")
	}

>>>>>>> 30793a5f
}<|MERGE_RESOLUTION|>--- conflicted
+++ resolved
@@ -1,16 +1,9 @@
 package config
 
 import (
-<<<<<<< HEAD
 	"testing"
 
 	"github.com/stretchr/testify/assert"
-=======
-	"fmt"
-	"github.com/h2non/gock"
-	"os"
-	"testing"
->>>>>>> 30793a5f
 )
 
 func TestInitConfig(t *testing.T) {
@@ -27,26 +20,6 @@
 	if JwtKey == "" {
 		t.Error("Could not load random jwtKey")
 	}
-<<<<<<< HEAD
-}
-
-func TestStripSuperAdmins(t *testing.T) {
-	testAdminList := "hello, hi, yes, now"
-	admins := StripSuperAdmins(testAdminList)
-	assert.Equal(t, len(admins), 4)
-
-	testAdminNocomma := "hello"
-	adminsNoComma := StripSuperAdmins(testAdminNocomma)
-	assert.Equal(t, len(adminsNoComma), 1)
-
-	testNoAdmins := ""
-	noAdmins := StripSuperAdmins(testNoAdmins)
-	assert.Equal(t, len(noAdmins), 0)
-
-	test2Admins := "hello, hi"
-	admins2 := StripSuperAdmins(test2Admins)
-	assert.Equal(t, len(admins2), 2)
-=======
 
 	if RelayAuthKey != "" {
 		t.Error("Could not load RelayAuthKey")
@@ -91,5 +64,22 @@
 		t.Error("Node pubkey is incorrect")
 	}
 
->>>>>>> 30793a5f
+}
+
+func TestStripSuperAdmins(t *testing.T) {
+	testAdminList := "hello, hi, yes, now"
+	admins := StripSuperAdmins(testAdminList)
+	assert.Equal(t, len(admins), 4)
+
+	testAdminNocomma := "hello"
+	adminsNoComma := StripSuperAdmins(testAdminNocomma)
+	assert.Equal(t, len(adminsNoComma), 1)
+
+	testNoAdmins := ""
+	noAdmins := StripSuperAdmins(testNoAdmins)
+	assert.Equal(t, len(noAdmins), 0)
+
+	test2Admins := "hello, hi"
+	admins2 := StripSuperAdmins(test2Admins)
+	assert.Equal(t, len(admins2), 2)
 }